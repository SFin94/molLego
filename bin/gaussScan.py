import argparse
import matplotlib.pyplot as plt
import pandas as pd

import molLego as ml


"""
<<<<<<< HEAD
Parse scan results from gaussian relaxed scan log file(s) to a dataframe (csv) and optionally plot them or plot results from an existing scan results dataframe (csv file).
=======
Script to store results from gaussian relaxed scan log file(s) to a dataframe (csv) and to optionally plot them or to plot results from an existing dataframe (csv file).
>>>>>>> 15ff8329

Uses argparse for CL arguments
    Usage:"usage: %(prog)s [input_files] [args]"

Where:
    input_files: `str`
        Path/s to Gaussian log files (if multiple, same scan parameter across all); OR csv file with previous dataframe in [NB: if csv then scan parameter needs to be specified]
    args:
<<<<<<< HEAD
    '-p/--sparam': str
        Scan parameter (corresponds to header of parameter column to be plotted in csv file); required if only input file is csv file
    '-t/--tparam': `str`
        Path to additional input file containing other geometric parameters to track.
        Format of input file:
            param_name (atom_types) atom1_ind atom2_ind [atom3_ind atom4_ind]
            E.g. OPSC 3 1 2 7
    's/--save': str - name to save plot with (minus .png extension)
    '--noplot': `bool` 
        If True then plots scan result [default:True]

=======
        '-p/--sparam': str - scan parameter (corresponding to header of parameter column in csv file); only needs to be included if input file is csv file
        '-t/--tparam': str - path to additional file containing other geometric parameters to track
        's/--save': str - name to save plot with (minus .png extension)
        '--noplot': bool [default:True] - if flag used then stores False and plot will not be plotted (e.g. if only want csv files from original log files)
>>>>>>> 15ff8329
"""

if __name__ == '__main__':

<<<<<<< HEAD
    """
    Parse in and process Gaussian relaxed scan log files and any additional input file containing tracked parameters.
=======
    """Parse in the input log files of the scan calculations and any additional input file containing tracked parameters.
>>>>>>> 15ff8329
    """

    usage = "usage: %(prog)s [input_file(s)] [args]"
    parser = argparse.ArgumentParser(usage=usage)

    parser.add_argument("input_files", nargs='*', type=str, help="The resulting .log files with the scan in")
    parser.add_argument("-p", "--params", dest="scan_params", nargs='*', help="Scan parameters (matches dataframe column header if being parsed from csv)")
    parser.add_argument("-t", "--tparam", dest="track_param_file", type=str, default=None, help="Name of text file containing any additional tracked parameter")
    parser.add_argument("--plot", dest="plot", type=int, default=1, help="The dimensionality of the surface to be plotted, 0: no plot; 1: 1D PE profile; 2: 2D PES")
    parser.add_argument("-s", "--save", dest="save", type=str, help="Name of file to save plot too (minus .png extension")
    parser.add_argument("-o", "--filteropt", dest="opt_filter", type=bool, default=False, help="Flag of whether to filter unoptimised points from dataframe or not (if rigid, then must be set to True")
    args = parser.parse_args()

    # Unpack input_files and identify if csv or log
    input_files = args.input_files[:]

    # Parse in csv file of scan results
    if input_files[0].split('.')[-1] == 'csv':
        scan_results = pd.read_csv(args.input_files[0], index_col=0)
        if args.scan_params != None:
            scan_parameter = args.scan_params
        else:
            raise Exception("No scan parameter given, provide the header for the scan parameter column from csv as: -p [header]")

    # Create scan molecules and csv for scan log files
    else:
        scan_molecules, scan_info = ml.init_scan(*input_files, tracked_params=args.track_param_file)

        # Set scan parameter/s from scan info
        if 'param_key' in scan_info.keys():
            scan_parameter = [scan_info['param_key']]
        else:
            scan_parameter = []
            for scan in scan_info.values():
                scan_parameter.append(scan['param_key'])

        # Set PES plot dimensionality from number of scan parameters
        args.plot = len(scan_parameter)

        # Create dataframe from results and save as csv
        scan_results = ml.mols_to_dataframe(scan_molecules, save='ps'+scan_parameter[0])
        print(scan_results)

    # Plot results of 1D or 2D PES (no plot if args.plot=0)
    if args.plot == 1:
        scan_results = scan_results.sort_values(scan_parameter)
        fig, ax = ml.plot_param_E(scan_results, parameter_col=scan_parameter[0], save=args.save, scan=True)
        plt.show()
    elif args.plot == 2:
        fig, ax = ml.plot_PES(scan_results, parameter_cols=scan_parameter, save=args.save, opt_filter=(args.opt_filter))
        plt.show()

<|MERGE_RESOLUTION|>--- conflicted
+++ resolved
@@ -6,11 +6,7 @@
 
 
 """
-<<<<<<< HEAD
 Parse scan results from gaussian relaxed scan log file(s) to a dataframe (csv) and optionally plot them or plot results from an existing scan results dataframe (csv file).
-=======
-Script to store results from gaussian relaxed scan log file(s) to a dataframe (csv) and to optionally plot them or to plot results from an existing dataframe (csv file).
->>>>>>> 15ff8329
 
 Uses argparse for CL arguments
     Usage:"usage: %(prog)s [input_files] [args]"
@@ -19,7 +15,6 @@
     input_files: `str`
         Path/s to Gaussian log files (if multiple, same scan parameter across all); OR csv file with previous dataframe in [NB: if csv then scan parameter needs to be specified]
     args:
-<<<<<<< HEAD
     '-p/--sparam': str
         Scan parameter (corresponds to header of parameter column to be plotted in csv file); required if only input file is csv file
     '-t/--tparam': `str`
@@ -31,22 +26,12 @@
     '--noplot': `bool` 
         If True then plots scan result [default:True]
 
-=======
-        '-p/--sparam': str - scan parameter (corresponding to header of parameter column in csv file); only needs to be included if input file is csv file
-        '-t/--tparam': str - path to additional file containing other geometric parameters to track
-        's/--save': str - name to save plot with (minus .png extension)
-        '--noplot': bool [default:True] - if flag used then stores False and plot will not be plotted (e.g. if only want csv files from original log files)
->>>>>>> 15ff8329
 """
 
 if __name__ == '__main__':
 
-<<<<<<< HEAD
     """
     Parse in and process Gaussian relaxed scan log files and any additional input file containing tracked parameters.
-=======
-    """Parse in the input log files of the scan calculations and any additional input file containing tracked parameters.
->>>>>>> 15ff8329
     """
 
     usage = "usage: %(prog)s [input_file(s)] [args]"
