--- conflicted
+++ resolved
@@ -1,36 +1,23 @@
+"""Workflow for constructing a reaction profile."""
 import sys
 import argparse
 import matplotlib.pyplot as plt
 import pandas as pd
+
 import molLego as ml
-
 
 if __name__ == '__main__':
     """
-    Automates constructing and plotting a reaction profile from a .conf or existing rprofile .csv.
+    Automates constructing and plotting a reaction profile from a .conf 
+    or existing rprofile .csv.
 
-<<<<<<< HEAD
     If the input is a reaction .conf file, this should be formatted as:
             mol_key mol_file next_reaction_step
     Where: 
         mol_key: an identifier for the current reaction step.
         mol_file: the corresponding log file.
-        next_reaction_step: the mol_key for the connecting following reaction step(s) [Left empty for final step].
-=======
-    """Script that automatically plots an existing csv file containing reaction paths or processes a reaction from the raw log files in a system .conf file and plots the reaction profile.
-
-        The input file can be ana existing .csv or a .conf file.
-
-        The .conf file should be formatted as:
-            mol_key mol_file next_reaction_step
-        Where mol_key is an identifier for the current reaction step, mol_file is the corresponding log file and next_reaction_step is the mol_key for the connecting following reaction step(s) [None for products]
-
-        E.g. for the reaction path: A --> B --> C
-            A   a.log   B
-            B   b.log   C
-            C   c.log
-    """
->>>>>>> 15ff8329
+        next_reaction_step: the mol_key for the connecting following 
+        reaction step(s) [Left empty for final step].
 
         E.g. for the reaction path: A + B --> C --> D + E
             R a.log,b.log Int
@@ -42,22 +29,22 @@
     parser = argparse.ArgumentParser(usage=usage)
 
     # Currently one input file only
-<<<<<<< HEAD
-    parser.add_argument("input_file", type=str, help="Either reaction .conf file with the reaction system or an existing reaction profile .csv file.")
-    parser.add_argument("-t", "--tparams", dest="track_param_file", type=str, default=None, help="Text file containing any additional tracked parameters.")
-    parser.add_argument("-c", "--colour", dest="plot_colour", nargs='*', default=None, help="List of colour RGB codes (starting with '#' for plotting the reaction profile. Number of colours should match the number of reaction paths.")
-    parser.add_argument("-z", "--zero", "--min", dest="min", nargs='*', default=None, help="The identifier of the reaction stp toe calculate and plot quantities relative to.")
+    parser.add_argument("input_file", type=str, help="Either reaction \
+                        .conf file with the reaction system or an existing \
+                        reaction profile .csv file.")
+    parser.add_argument("-t", "--tparams", dest="track_param_file", type=str, 
+                        default=None, help="Text file containing any \
+                        additional tracked parameters.")
+    parser.add_argument("-c", "--colour", dest="plot_colour", nargs='*', 
+                        default=None, help="List of colour RGB codes \
+                        (starting with '#' for plotting the reaction profile. \
+                        Number of colours should match the number of \
+                        reaction paths.")
+    parser.add_argument("-z", "--zero", "--min", dest="min", nargs='*', 
+                        default=None, help="The identifier of the reaction \
+                        step to calculate and plot quantities relative to.")
     
     # Unpack args and input file.
-=======
-    parser.add_argument("input_file", type=str, help="The .conf file with the reaction system and log files in or a .csv file of reaction data")
-    parser.add_argument("-s", "--save", dest="save", type=str, default='', help="Name of csv file and plot to save, appended to _rsteps.csv, _rprofile.csv and _rprofile.png")
-    parser.add_argument("-t", "--tparams", dest="track_param_file", type=str, default=None, help="Name of text file containing any additional tracked parameter")
-    parser.add_argument("-c", "--colour", dest="plot_colour", nargs='*', default=None, help="List of colour RGB codes (starting with '#' for plotting the reaction profile in")
-    parser.add_argument("-z", "--zero", "--min", dest="min", nargs='*', type=str, default=None, help="The reaction point (identifier in csv file) for the reaction steps to be calculated relative to")
-
-    # Unpack args and input file
->>>>>>> 15ff8329
     args = parser.parse_args()
     input_file = args.input_file   
     save = input_file.split('.')[0]
@@ -77,26 +64,20 @@
                     step.set_parameters(parameters)
 
         # Create dataframe of all reaction steps (global relatives and no repeats).
-        reaction_steps_data = ml.mols_to_dataframe(reac_steps, mol_names=reac_step_names, 
-                                                    save=save + '_rsteps')
+        reaction_steps_data = ml.mols_to_dataframe(reac_steps, 
+                                                   mol_names=reac_step_names,
+                                                   save=save + '_rsteps')
 
-<<<<<<< HEAD
         # Calculate the reaction paths.
         reaction_paths = ml.construct_reaction_path(input_file)
         # Initilise ReactionPath objects for each of the reaction pathways.
-        reaction_profile_data = ml.construct_reaction_profile(reaction_steps_data, reaction_paths, 
-                                                                path_min=args.min, save=save + '_rprofile')
-=======
-        # Calculate the reaction paths
-        reaction_paths = ml.construct_reaction_path(input_file, reac_step_names)
-        # Initilise ReactionPath objects for each of the reaction pathways
-        reaction_profile = ml.init_reaction_profile(reac_step_names, reac_steps, reaction_paths)
-        print(args.min)
-        # Create reaction profile data frame
-        reaction_profile_data = ml.reaction_profile_to_dataframe(reaction_profile, save=args.save + '_rprofile', path_min=args.min)
->>>>>>> 15ff8329
+        reaction_profile_data = ml.construct_reaction_profile(
+                                    reaction_steps_data, reaction_paths, 
+                                    path_min=args.min, 
+                                    save=save + '_rprofile')
 
     # Plot reaction profile.
-    fig, ax = ml.plot_reaction_profile(reaction_profile_data, save=save, colour=args.plot_colour)
+    fig, ax = ml.plot_reaction_profile(reaction_profile_data, 
+                                       save=save, colour=args.plot_colour)
     plt.show()
 
