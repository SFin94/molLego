"""Module containing parsing functions for G16 log files."""

import numpy as np
from .utils import readlines_reverse, parse_mol_formula


# Dict mapping job type to the properties contained in the log file
__job_to_property__ = {
    'opt': ['energy', 'geom', 'opt'],
    'freq': ['energy', 'geom', 'thermo', 'opt'],
    'fopt': ['energy', 'geom', 'thermo', 'opt'],
    'sp': ['energy', 'geom'],
    'scan_relaxed': ['energy', 'geom', 'opt'],
    'scan_rigid': ['energy', 'geom']
    }

    # Additional ones to add are trajectory; scan as property?

# Dict of search flags in log file for each property
__property_flags__ = {
    'energy': 'SCF Done',
    'geom': 'Standard orientation',
    'opt': 'Optimized Parameters',
    'thermo': 'Thermochemistry'
    }

class GaussianLog():
    """
    Represents a Gaussian log file.

    Attributes
    ----------
    atom_ids : :class:`list of str`
        The IDs of the atoms in the molecule.

    atom_number : :class:`int`
        The number of atoms in the molecule.

    basis_set : :class:`str`
        The basis set of the calculation.
 
    charge : :class:`int`
        The charge of the molecule.

    elements : :class:`list of str`
        The list of elements present in the molecule.

    file_name : :class:`str`
        The path to the parent log file.

    job_type : :class:`str`
        The calculation type (opt, fopt, freq, sp, scan).

    method : :class:`str`
        The method of the calculation (functional, etc.).

    normal_termination : :class:`Bool`
        ``True`` if normal termination. Otherwise, ``False``.

    properties : :class:`dict`
        A :class:`dict`, where the key is a property type and the value
        is the corresponding string flag for parsing the property from
        the Gaussian log file.

    """

    def __init__(self, log_file):
        """
        Initialise from Gaussian log file.

        Parameters
        ----------
        log_file : :class:`str`
            The name/path to the parent log file.

        """
        self.file_name = log_file
        self.normal_termination = self._check_normal_termination()

        # Use end of file log for normal termination:
        if self.normal_termination:
            output, job_input = self._pull_end_output()
            output = output.split('\\')

            # Set job details.
            self.job_type = output[3]
            self.method, self.basis_set = output[4:6]

            # Set molecule details.
            atom_number, elements, charge = parse_mol_formula(output[6])
            self.atom_number = atom_number
            self.elements = elements
            self.charge = charge
            self.atom_ids = self._pull_atom_ids()

<<<<<<< HEAD
        Returns:
         job_details: str - information from the end of the file containing some job details (method, basis set, job type and molecular formula)
        '''
        
        # Set flag for the section to parse
        end_info_flag = '1\\1\\'
        pull_info_flags = {'%mem=': self._pull_job_start, end_info_flag: self._pull_job_end}
        extra_info_flags = {'modredundant': False, 'scan ': False}
=======
            print(
                'Normal termination output found, '
                'all attributes set.'
                )
>>>>>>> 15ff8329

        # Try to use the beginning of the file job input data:
        else:
            try:
                job_input = self._pull_start_output()
                
                # Set job type from input line.
                self.job_type = _job_from_input(job_input)

                # Set MP2 as method if present for correct energy parsing
                if 'mp2' in job_input:
                    self.method = 'mp2'

<<<<<<< HEAD
                # Pull start and end information (if present) from file
                for flag in list(pull_info_flags.keys()):
                    if flag in line.lower():
                        job_details = pull_info_flags[flag](input, line)

                        # Return if end of job information - first instance for composite jobs
                        if flag == end_info_flag:
                            return job_details, extra_info_flags
=======
                # Set number of atoms.
                self.atom_number = pull_atom_number()
               
                print(
                    'Normal termination output not present, '
                    'fewer attributes set using input information.'
                    )

            except:
                print('Cannot parse the job information from the log file.')
>>>>>>> 15ff8329

        # Set attributes using job input (independant of normal termination).

        # Process moderedundant input is present in job input.
        if 'modredundant' in job_input:
            scan_input = self.pull_scan_input()
            if scan_input:
                self.job_type = 'scan_relaxed'
        ### Would want to add ammendment to change rigid scan name from 'scan'

        # Set atom IDs.
        self.atom_ids = self._pull_atom_ids()

        
        # self.job_property_flags = self._pull_flags()

    def _check_normal_termination(self):
        """
        Check if the job completed with normal termination.

        Returns
        -------
        :class:`Bool`
            ``True`` if normal termination. Otherwise, ``False``.

        """
        end_line = readlines_reverse(self.file_name)
        next(end_line)
        return True if "Normal termination" in next(end_line) else False


    def _pull_end_output(self):
        """
        Pull start sections of the end job output from normally terminated log file.

<<<<<<< HEAD
        '''Class method that prcoesses end job output line to set several attributes for the log file
        
        Parameters:
         raw_output: str - raw string output of final gaussian log file output containing job information
        
        Sets class attributes:
         method: :class:`str` - functional/method of calculation
         basis_set: :class:`str` - basis set input of calculation
         job_type: :class:`str` - calculation type (Opt, Fopt, Freq, SP, Scan)
         sp: :class:`bool` - flag of whether the calculation is an optimisation or single point energy calculation
        '''
        raw_output = raw_output.split('\\')
        self.job_type = raw_output[3].lower()
        self.method, self.basis_set  = raw_output[4:6]
        self.set_molecule(raw_output[6])
        
        # Set different job types for rigid and relaxed scans
        if self.job_type.lower() == 'scan':
            if extra_output['modredundant'] == True:
                self.job_type = 'scan_relaxed'
            else:
                self.job_type = 'scan_rigid'
=======
        Returns
        -------
        output: `list of str`
            Unprocessed lines from end job output.
            First entry is caclulation information.
            Second entry is the job input line.
>>>>>>> 15ff8329

        """
        # Initialise variables.
        output = ''
        section_count = 0

        with open(self.file_name, 'r') as infile:
            
            for line in infile:
                if '1\\1\\' in line:
                    # Pull the first two sections of end log ouput:
                    while section_count < 2:
                        section_count += ('\\\\' in line)
                        output += line.strip().lower()
                        line = next(infile)
                    break
            return output.split('\\\\')[:2]

    def _pull_start_output(self):
        """
        Pull start job output containing the calculation input from log file.

        Returns
        -------
        output: `str`
            Calculation input line.

        """
        output = ''
        with open(self.file_name, 'r') as infile:
            line = next(infile)
            # Skip to the start log:
            while '#' not in line:
                line = next(infile)
            while '---' not in line:
                output += line.strip().lower()
                line = next(infile)
        return output

    def _job_from_input(self, job_input):
        """
        Set job type from job input.

        Parameters
        ----------
        job_input: `str`
            Job input line for calculation.
        
        Returns
        -------
        :class:`str`
            The calculation type (opt, fopt, freq, sp, scan).
            
        """

        # Use flags to try to deduce the job type.
        calculation_flags = {
            'opt': False,
            'freq': False,
            'scan': False,
            }
        job_calculation_types = {
            'opt': [True, False, False],
            'fopt': [True, True, False],
            'freq': [False, True, False],
            'scan_rigid': [False, False, True]
            }

        # Set calculation flag to True if present in job input.
        for flag in calculation_flags.keys():
            if flag in output.lower():
                calculation_flags[flag] = True

        # Set job type based on calculation bool results.
        for job, calc_type in job_calculation_types.items():
            if calc_type == list(calculation_flags.values())[:-1]:
                return job

    def _pull_flags(self):
        """
        Convert the job type to flags for seeking information in the log file.

<<<<<<< HEAD
        Parameters:
         target_property: list of str - target property/ies wanted from log file; overrides dafault scheme of using job type to set them
        '''
        if self.job_type.lower() == 'fts':
            self.job_type = 'fopt'
=======
        Returns
        -------
        job_property_flags : :class:`dict`
            A :class:`dict`, where the key is a property type and the value
            is the corresponding string flag for parsing the property from
            the Gaussian log file.
>>>>>>> 15ff8329

        """
        # Dict mapping job type to the properties contained in the log file
<<<<<<< HEAD
        job_to_property = {'opt': ['energy', 'geom', 'opt'], 'freq': ['energy', 'geom', 'thermo', 'opt'], 'fopt': ['energy', 'geom', 'thermo', 'opt'], 'sp': ['energy', 'geom'], 'scan_relaxed': ['energy', 'geom', 'opt'], 'scan_rigid': ['energy', 'geom']}
=======
        job_to_property = {
            'opt': ['energy', 'geom', 'opt'],
            'freq': ['energy', 'geom', 'thermo', 'opt'],
            'fopt': ['energy', 'geom', 'thermo', 'opt'],
            'sp': ['energy', 'geom'],
            'scan_relaxed': ['energy', 'geom', 'opt'],
            'scan_rigid': ['energy', 'geom']
            }
>>>>>>> 15ff8329

        # Dict of search flags in log file for each property
        property_flags = {
            'energy': 'SCF Done',
            'geom': 'Standard orientation',
            'opt': 'Optimized Parameters',
            'thermo': 'Thermochemistry'
            }

        # Try to pull the correct property flags
        try:
            flag_keys = job_to_property[self.job_type.lower()]
            job_property_flags = {
                prop: property_flags[prop] for prop in flag_keys
                }
        except KeyError:
            print('Job type is not recognised')

        # Switch energy flag if method is MP2.
        # Extra handle in case method was not parsed
        if (hasattr(self, 'method')):
            if ('mp2' in self.method.lower()):
                job_property_flags['energy'] = 'EUMP2'

        return job_property_flags


    def pull_atom_number(self):
        """
        Pull the number of atoms from start of log file.

<<<<<<< HEAD
        ## ISSUE with count
        char = mol_formula[0]
        for i in mol_formula[1:]:
            # Check for switch in value type
            if i.isdigit() != char.isdigit():
                self._set_character(char)
                char = i
            else:
                char += i
        self._set_character(mol_formula[-1])

        # while i < len(mol_formula)-1:
        #     char = mol_formula[i]
        #     print(char)
        #     while char.isdigit() == mol_formula[i+1].isdigit():
        #         char += (mol_formula[i+1])
        #         i += 1
        #     self._set_character(char)
        #     i += 1
        # # Add last entry if it wasn't part of another character
        # if i != len(mol_formula):
        #     self._set_character(mol_formula[-1])
=======
        Alternative method to set them if not normal termination.
>>>>>>> 15ff8329

        Returns
        -------
        :class:`int`
            The number of atoms in the molecule.

        """
        # Iterate through file and pull number of atoms.
        with open(self.file_name, 'r') as infile:
            for line in infile:
                if 'natoms' in line.lower():
                    return int(line.split()[1])


    def _pull_atom_ids(self):
        """
        Pull the atom IDs from start of the log file.

        Returns
        -------
        :class:`list of str`
            The IDs of the atoms in the molecule.

        """
        # Initialise variables.
        atom_ids = []
        atom_id_flag = 'Charge = '
        jump_line_flags = [
            'No Z-Matrix',
            'Redundant internal coordinates'
            ]

        # Iterate through file to input geometry.
        with open(self.file_name, 'r') as infile:
            for line in infile:
                if atom_id_flag in line:
                    line = next(infile)
                    if any(flag in line for flag in jump_line_flags):
<<<<<<< HEAD
                        line = input.__next__()
                    for atom in range(self.atom_number):
                        self.atom_ids.append(line.split()[0][0])
                        line = input.__next__()
=======
                        line = next(infile)
                    # Pull atom IDs.
                    for _ in range(self.atom_number):
                        atom_ids.append(line.split()[0][0])
                        line = next(infile)
>>>>>>> 15ff8329
                    break

        return atom_ids

    def _pull_geometry(self, infile, current_line):
        """
        Pull the cartesian coordinate geometry from the log file.

        Parameters
        ----------
        infile : iter object
            Lines of file

        current_line
            Current line in file

        Returns
        -------
        numpy array
            The xyz coordinates for each atom.

        """
        # Initalise variables
        atom_coords = []

        # Skip the header section of the standard orientation block
        [next(infile) for x in range(0, 4)]

        # Parse the atomic coordinates
        for _ in range(self.atom_number):
            line = next(infile)
            xyz = np.asarray([
                float(line.split()[i+3])
                for i in range(3)
            ])
            atom_coords.append(xyz)

        return np.asarray(atom_coords)

    def _pull_energy(self, input, current_line):
        """
        Pull the energy from the log file.

        Parameters
        ----------
        infile : iter object
            Lines of file

        current_line
            Current line in file

        Returns
        -------
        :class:`float`
            SCF Done energy (a.u.).

        """
        return float(current_line.split('=')[1].split()[0])

    def _pull_mp2_energy(self, input, current_line):
        """
        Pull the energy from the log file.

        Parameters
        ----------
        infile : iter object
            Lines of file

        current_line
            Current line in file

        Returns
        -------
        :class:`float`
            SCF Done energy (a.u.).

        """
        raw_base, raw_power = current_line.split('=')[2].strip().split('D')
        return float(raw_base)*np.power(10, float(raw_power))

    def _pull_optimised(self, input, current_line):
        """
        Pull optimised information from the log file.

        Parameters
        ----------
        infile : iter object
            Lines of file

        current_line
            Current line in file

        Returns
        -------
        :class:`Bool`
            ``False`` if the step is non-optimised. Otherwise, ``True``.

        """
        return ('Non-Optimized' not in current_line)

    def _pull_thermo(self, input, current_line):
        """
        Pull the thermodynamic information from the log file.

        Parameters
        ----------
        infile : iter object
            Lines of file

        current_line
            Current line in file

        Returns
        -------
        :class:`dict of float`
            The thermodynamic data in the format:
            {
                T   : temperature,
                ZPE : zero point energy (kJ/mol),
                E   : thermally corrected energy (kJ/mol),
                H   : thermally corrected enthalpy (kJ/mol),
                G   : thermally corrected free energy (kJ/mol),
                S   : entropy (kJ/mol)
            }

        """
        # Initialise variables
        quantities = ['T', 'ZPE', 'E', 'H', 'G', 'S']
        thermochemistry = {quantity: 0.0 for quantity in quantities}

        # Skip to temperature line and set temperature
        for _ in range(2):
            line = next(input)
        thermochemistry['T'] = float(line[15:22])

        # Skip to ZPE line and set ZPE
        while 'Zero-point correction' not in line:
            line = next(input)
        thermochemistry['ZPE'] = float(line[50:58])

        # Optional section if thermal corrections to E, H, G wanted
        # thermal_corrections = [float(next(input)[50:58]) for i in range(3)]
        # return thermal_corrections

        # Set the thermally corrected E, H, G.
        [next(input) for x in range(0, 4)]
        for quantity in quantities[2:-1]:
            thermochemistry[quantity] = float(next(input)[53:].strip())

        # Calculate TdS
        thermochemistry['S'] = (thermochemistry['H'] - thermochemistry['G']) \
            / thermochemistry['T']

        # Convert to kJ/mol
        for quantity in thermochemistry:
            thermochemistry[quantity] *= 2625.5

        return thermochemistry

    def _update_opt_count(self, property):
        """
        Update the count of the current geometry number in the log file.

<<<<<<< HEAD
        '''Class method to update the count of the current geometry number in the log file, updates differently whether calculation is an optimisation (updates once count for each optimised geometry) or if calculation is a single point (rigid scan) (updates for each new geometry)
=======
        Updates once count for each optimised geometry if the calculation is an
        optimisation, or updates for each new geometry if the calculation is a
        rigid scan (single point).
>>>>>>> 15ff8329

        Parameters
        ----------
        property : :class:`str`
            The property being currently parsed from the log file

        Returns
        -------
        :class:`Bool`
            ``True`` if updating the opt count. ``False``, otherwise.

        """
        if property == 'energy':
            return self.spe
        elif property == 'opt':
            return (not self.spe)
        else:
            return False

<<<<<<< HEAD

    def pull_properties(self, opt_steps=None, target_property=None, scale_factor=1.0):
        
        '''Class method to parse the energy, thermodynamic data, geometry and optimised information from specified optimsation step/s in the log file for a molecule.

        Parameters:
         opt_steps: list of int - target optimisation/geometry step/s wanted from the scan (rigid scan sp=True; relaxed scan sp=False) or optimisation trajectory (sp=True)

        Returns:
         mol_results: dict of dicts-  containing target properties for the molecule with the key as the optimisation/sp count [opt_steps]
        '''

        # Initialise variables
=======
    def get_properties(self, opt_steps=[1]):
        """
        Get properties from the log file.

        Parse properties such as the energy, thermodynamic data, geometry,
        and optimised information from specified optimsation step(s) in the log
        file for the molecule.

        Parameters
        ----------
        opt_steps : :class:`list of int`, optional
            Target optimisation/geometry step(s) wanted from the scan (rigid
            scan `spe=True``; relaxed scan `spe=False`) or optimisation
            trajectory (``spe=True``).

        Returns
        -------
        :class:`dict of dicts`
            A dictionary containing target properties for the molecule with
            the key as the optimisation/sp count [opt_steps].

        """
        # Initialise variables.
>>>>>>> 15ff8329
        step_result = {}
        opt_count = 0
        opt_step_ind = 0
        mol_results = {}

        # Mapping of functions to property.
        pull_functions = {
            'energy': self._pull_energy,
            'geom': self._pull_geometry,
            'thermo': self._pull_thermo,
            'opt': self._pull_optimised
            }

        # Set alternate flag if MP2 energy.
        if self.job_property_flags['energy'] == 'EUMP2':
            pull_functions['energy'] = self._pull_mp2_energy

<<<<<<< HEAD
        # Set opt count to 2 if fopt calculation as thermo occurs after opt count met
        if opt_steps == None:
            job_types = ('freq', 'opt', 'fopt')
            try:
                opt_steps = [job_types.index(self.job_type)]
            except:
                opt_steps = [1]
=======
        # Set opt count to 2 if fopt calculation
        # as thermo occurs after opt count met.
        if self.job_type == 'fopt':
            opt_steps = [2] if opt_steps == [1] else opt_steps
>>>>>>> 15ff8329

        # Open and iterate through log file.
        with open(self.file_name, 'r') as infile:
            for line in infile:
                # Check for property in the line and set property value.
                for prop, flag in self.job_property_flags.items():
                    if flag in line:
<<<<<<< HEAD
                        step_result[property] = pull_functions[property](input, line)
                        opt_count += self._update_opt_count(property)
                
                # If target optimisation step is met append results
                if (opt_count == opt_steps[opt_step_ind]) and opt_steps[opt_step_ind] >= 1:
                    opt_step_ind += 1
                    mol_results[opt_count] = step_result
                    step_result = {}
                
                    # Return if results calculated for all optimisation steps
                    if opt_step_ind == len(opt_steps): 
                        return mol_results
            
            # Append final step results (needed for frequency calculation)
            mol_results[opt_count] = step_result
            return mol_results


    def _pull_modredundant(self, input):
        """
        Pull scan information from the log file.

        Parameters: 
         input: iter object - lines of file

        Returns: 
         modred_input: list of str - list of all moredundant input lines from log file
        """
        # Goes to start of modredundant section then extracts all modredundant lines
        modred_input = []
        current_line = input.__next__()
        while current_line.strip() != '':
            modred_input.append(current_line.strip().split())
            current_line = input.__next__()
        return modred_input
    
=======
                        step_result[prop] = pull_functions[prop](infile, line)
                        opt_count += self._update_opt_count(prop)

                # If target optimisation step is met append results.
                if (opt_count == opt_steps[opt_step_ind]):
                    opt_step_ind += 1
                    mol_results[opt_count] = step_result
                    step_result = {}
>>>>>>> 15ff8329

                    # Return results if calculated for all optimisation steps.
                    if opt_step_ind == len(opt_steps):
                        return mol_results

    def _process_scan_info(self, scan_input):
        """
        Process scan information from modredundant input.

        Parameters
        ----------
        scan_input : `str`
            Unprocessed modredundant input line from log file.

        Returns
        -------
        :class:`dict`
            Details of the relaxed scan in a format:
            {
                param_key : :class:`str`
                    '-' seperated atom id + index of all atoms in scan
                    parameter e.g. 'H1-O2'.
                atom_inds : :class:`list of int`
                    indexes of the atoms in scan parameter
                num_steps : :class:`int` - number of scan steps
                step_size : :class:`float` - size of the scan step
            }

        """
        # Initialise variables.
        scan_info = {
            'param_key': '',
            'atom_inds': []
            }

        # Process scan information from modredundant input
        scan_info['num_steps'] = int(scan_input[-2])
        scan_info['step_size'] = float(scan_input[-1])

        # Set atom indexes (-1 for python index) and parameter key
        # ('-' seperated, atom id, atom index)
        s_index = scan_input.index('S')
        for i in scan_input[1:s_index]:
            scan_info['atom_inds'].append(int(i) - 1)
            scan_info['param_key'] += (f'{self.atom_ids[int(i)-1]}{i}-')
        scan_info['param_key'] = scan_info['param_key'][:-1]

        return scan_info

<<<<<<< HEAD

    def set_scan_info(self):
        """
        Set scan information for relaxed scan from a gaussian log file.

        Returns:
        scan_info: dict -
            {param_key: str - '-' seperated atom id + index of all atoms in scan parameter e.g. 'H1-O2'
            atom_inds: list of int - indexes of the atoms in scan parameter,
            num_steps: int - number of scan steps
            step_size: float - size of the scan step}
        """
        # Set modredundant information flag
=======
    def pull_scan_input(self):
        """
        Pull relaxed scan information from a log file.

        Returns
        -------
        :class:`dict`
            Scan information in the form:
                {
                param_key : :class:`str`
                    '-' seperated atom id + index of all atoms in scan
                    parameter e.g. 'H1-O2'.
                atom_inds : :class:`list of int`
                    indexes of the atoms in scan parameter
                num_steps : :class:`int` - number of scan steps
                step_size : :class:`float` - size of the scan step
            }

        """
        # Set modredundant input flag.
        scan_input = False
>>>>>>> 15ff8329
        modred_flag = 'The following ModRedundant input section has been read:'

        # Iterate over file and pull modredundant section.
        with open(self.file_name, 'r') as infile:
            for line in infile:
                if modred_flag in line:
<<<<<<< HEAD
                    modred_input = self._pull_modredundant(input)
                    break

        # Process scan information from logfile modredundant input
        scan_info = self._process_modredundant(modred_input)

        return scan_info

=======
                    modred_line = next(infile)
                    while modred_line.strip():
                        if 'S' in modred_line:
                            scan_input = self._process_scan_info(modred_line)
                        modred_line = next(infile)
                    
                    break
        return scan_input
        
>>>>>>> 15ff8329

    def _pull_rigid_scan(self, infile):
        """
        Pull the rigid scan information from the log file.

        Parameters
        ----------
        infile : :class:`iter`
            Lines of the log file.

        Returns
        -------
        :class:`list of str`
            The initial Z matrix for the molecule.

        :class:`list of str`
            Unprocessed lines of information for any set variables in
            the Z matrix.

        """
        # Initialise variables
        initial_zmat = []
        variables = []
        variables_flag = 'Variables'

        # File is ordered to give initial z matrix, a header 'Variables'
        # and then the variables with no blank lines in between.
        current_line = next(infile)

        # Pull all lines of the initial z matrix from the file
        while variables_flag not in current_line:
            initial_zmat.append(current_line.strip())
            current_line = next(infile)
        current_line = next(infile)

        # Pull all variables lines from file
        while current_line.strip() != '':
            variables.append(current_line.split())
            current_line = next(infile)

        return initial_zmat, variables

    def _process_rigid_scan(self, initial_zmat, variables):
        """
        Process raw rigid scan input for each scan parameter.

        Parameters
        ----------
        initial_zmat : :class:`list of str`
            The initial Z matrix for the molecule.

        variables : :class:`list of str`
            Unprocessed lines of information for any set variables in
            the Z matrix.

        Returns
        -------
        :class:`dict of dicts`
            An entry for each scan parameter where key is the variable name
            in the Z matrix and the value is a dictionary of form:
            {
                param_key : :class:`str`
                    '-' seperated atom id + index of all atoms in scan
                    parameter e.g. 'H1-O2'.
                atom_inds : :class:`list of int`
                    Indexes of the atoms in the scan parameter.
                num_steps : :class:`int`
                    The number of scan steps.
                step_size : :class:`float`
                    The size of the scan step.
            }

        """
        # Intialise variables
        total_scan_steps = 1
        scan_info = {}

        # Iterate over the variable entries to locate scan parameters
        for var_line in variables:
            if any('Scan' in var for var in var_line):
                # Set the number of steps and step size
                # for each scanned parameter
                num_steps = int(var_line[2])
                total_scan_steps *= (num_steps+1)
                step_size = float(var_line[3])
                scan_info[var_line[0]] = {
                    'num_steps': num_steps,
                    'step_size': step_size
                    }

        # Find zmatrix line containing each scan variable
        for atom, atom_zmat in enumerate(initial_zmat):
            for scan_variable in list(scan_info.keys()):
                if scan_variable in atom_zmat:

                    # Set scan parameter and atom inds (python index)
                    # from the initial z matrix.
                    atom_inds = [atom]
                    param_key = self.atom_ids[atom] + str(atom+1)
                    atom_entry = atom_zmat.split()
                    for i in range(1, atom_entry.index(scan_variable), 2):
                        index = int(atom_entry[i]) - 1
                        atom_inds.append(index)
                        param_key += f'-{self.atom_ids[index]}{atom_entry[i]}'

                    # Set the scan parameter key and atom inds for each
                    # variable in the scan_info dict.
                    scan_info[scan_variable]['atom_inds'] = atom_inds
                    scan_info[scan_variable]['param_key'] = param_key

        return scan_info

    def get_rigid_scan_info(self):
        """
        Get the scan information for rigid scan from the log file.

        Returns
        -------
        :class:`dict of dicts`
            An entry for each scan parameter where key is the variable name
            in the Z matrix and the value is a dictionary of form:
            {
                param_key : :class:`str`
                    '-' seperated atom id + index of all atoms in scan
                    parameter e.g. 'H1-O2'.
                atom_inds : :class:`list of int`
                    Indexes of the atoms in the scan parameter.
                num_steps : :class:`int`
                    The number of scan steps.
                step_size : :class:`float`
                    The size of the scan step.
            }

        """
        zmat_start_flag = 'Charge'

        # Iterate through file and pull relevant input sections
        with open(self.file_name, 'r') as input:
            for line in input:
                if zmat_start_flag in line:
                    variables, initial_zmat = self._pull_rigid_scan(input)
                    break
<<<<<<< HEAD
        rigid_scan_info = self._process_rigid_scan(variables, initial_zmat)

        return rigid_scan_info


    def pull_atom_number(self):

        '''Class method to pull the number of atoms - back up method as should be set when setting job details for a successful job

        Class attributes set:
         atom_number: :class:`int` - number of atoms in molecule
        '''

        with open(self.file_name, 'r') as input:
            for line in input:
                if 'natoms' in line.lower():
                    self.atom_number = int(line.split()[1])
                    break


    def pull_multiplicity(self):

        '''Class method to pull charge and multiplicity

        Returns:
         multiplicity: :class:`int` - multipliicity of molecule
        '''

        with open(self.file_name, 'r') as input:
            for line in input:
                if 'multiplicity' in line.lower():
                    return int(line.split()[-1])


    def pull_dipole_moment(self):
        """Sets x, y, z and total dipole moment."""
        with open(self.file_name, 'r') as input:
            for line in input:
                if 'Dipole moment' in line:
                    input_line = input.__next__().split()
                    dipole_components = [float(input_line[i]) for i in range(1,7,2)]
                    dipole_total = float(input_line[-1])

        return dipole_components, dipole_total


        
=======

        return self._process_rigid_scan(variables, initial_zmat)


    def pull_multiplicity(self):
        """
        Pull the multiplicity from log file.
        
        Returns
        -------
        :class:`int` - multipliicity of molecule.
        
        """
        # Iterate over file and pull modredundant section.
        with open(self.file_name, 'r') as infile:
            for line in infile:
                if 'multiplicity' in line.lower():
                    return int(line.split()[-1])


    def pull_dipole_moment(self):
        """
        Pull x, y, z components and total of dipole moment from log file.

        Returns
        -------
        :class:`numpy.ndarray`
            A ``(1, 4)`` array of x, y, z components and 
            the total dipole moment of the molecule.
        
        """
        # Iterate over file and pull modredundant section.
        with open(self.file_name, 'r') as infile:
            for line in infile:
                if 'Dipole moment' in line:
                    input_line = infile.__next__().split()
                    return np.asarray([float(input_line[i]) 
                                       for i in range(1,9,2)])
>>>>>>> 15ff8329
<|MERGE_RESOLUTION|>--- conflicted
+++ resolved
@@ -93,21 +93,10 @@
             self.charge = charge
             self.atom_ids = self._pull_atom_ids()
 
-<<<<<<< HEAD
-        Returns:
-         job_details: str - information from the end of the file containing some job details (method, basis set, job type and molecular formula)
-        '''
-        
-        # Set flag for the section to parse
-        end_info_flag = '1\\1\\'
-        pull_info_flags = {'%mem=': self._pull_job_start, end_info_flag: self._pull_job_end}
-        extra_info_flags = {'modredundant': False, 'scan ': False}
-=======
             print(
                 'Normal termination output found, '
                 'all attributes set.'
                 )
->>>>>>> 15ff8329
 
         # Try to use the beginning of the file job input data:
         else:
@@ -121,16 +110,6 @@
                 if 'mp2' in job_input:
                     self.method = 'mp2'
 
-<<<<<<< HEAD
-                # Pull start and end information (if present) from file
-                for flag in list(pull_info_flags.keys()):
-                    if flag in line.lower():
-                        job_details = pull_info_flags[flag](input, line)
-
-                        # Return if end of job information - first instance for composite jobs
-                        if flag == end_info_flag:
-                            return job_details, extra_info_flags
-=======
                 # Set number of atoms.
                 self.atom_number = pull_atom_number()
                
@@ -141,7 +120,6 @@
 
             except:
                 print('Cannot parse the job information from the log file.')
->>>>>>> 15ff8329
 
         # Set attributes using job input (independant of normal termination).
 
@@ -177,37 +155,12 @@
         """
         Pull start sections of the end job output from normally terminated log file.
 
-<<<<<<< HEAD
-        '''Class method that prcoesses end job output line to set several attributes for the log file
-        
-        Parameters:
-         raw_output: str - raw string output of final gaussian log file output containing job information
-        
-        Sets class attributes:
-         method: :class:`str` - functional/method of calculation
-         basis_set: :class:`str` - basis set input of calculation
-         job_type: :class:`str` - calculation type (Opt, Fopt, Freq, SP, Scan)
-         sp: :class:`bool` - flag of whether the calculation is an optimisation or single point energy calculation
-        '''
-        raw_output = raw_output.split('\\')
-        self.job_type = raw_output[3].lower()
-        self.method, self.basis_set  = raw_output[4:6]
-        self.set_molecule(raw_output[6])
-        
-        # Set different job types for rigid and relaxed scans
-        if self.job_type.lower() == 'scan':
-            if extra_output['modredundant'] == True:
-                self.job_type = 'scan_relaxed'
-            else:
-                self.job_type = 'scan_rigid'
-=======
         Returns
         -------
         output: `list of str`
             Unprocessed lines from end job output.
             First entry is caclulation information.
             Second entry is the job input line.
->>>>>>> 15ff8329
 
         """
         # Initialise variables.
@@ -290,26 +243,15 @@
         """
         Convert the job type to flags for seeking information in the log file.
 
-<<<<<<< HEAD
-        Parameters:
-         target_property: list of str - target property/ies wanted from log file; overrides dafault scheme of using job type to set them
-        '''
-        if self.job_type.lower() == 'fts':
-            self.job_type = 'fopt'
-=======
         Returns
         -------
         job_property_flags : :class:`dict`
             A :class:`dict`, where the key is a property type and the value
             is the corresponding string flag for parsing the property from
             the Gaussian log file.
->>>>>>> 15ff8329
 
         """
         # Dict mapping job type to the properties contained in the log file
-<<<<<<< HEAD
-        job_to_property = {'opt': ['energy', 'geom', 'opt'], 'freq': ['energy', 'geom', 'thermo', 'opt'], 'fopt': ['energy', 'geom', 'thermo', 'opt'], 'sp': ['energy', 'geom'], 'scan_relaxed': ['energy', 'geom', 'opt'], 'scan_rigid': ['energy', 'geom']}
-=======
         job_to_property = {
             'opt': ['energy', 'geom', 'opt'],
             'freq': ['energy', 'geom', 'thermo', 'opt'],
@@ -318,7 +260,6 @@
             'scan_relaxed': ['energy', 'geom', 'opt'],
             'scan_rigid': ['energy', 'geom']
             }
->>>>>>> 15ff8329
 
         # Dict of search flags in log file for each property
         property_flags = {
@@ -350,32 +291,7 @@
         """
         Pull the number of atoms from start of log file.
 
-<<<<<<< HEAD
-        ## ISSUE with count
-        char = mol_formula[0]
-        for i in mol_formula[1:]:
-            # Check for switch in value type
-            if i.isdigit() != char.isdigit():
-                self._set_character(char)
-                char = i
-            else:
-                char += i
-        self._set_character(mol_formula[-1])
-
-        # while i < len(mol_formula)-1:
-        #     char = mol_formula[i]
-        #     print(char)
-        #     while char.isdigit() == mol_formula[i+1].isdigit():
-        #         char += (mol_formula[i+1])
-        #         i += 1
-        #     self._set_character(char)
-        #     i += 1
-        # # Add last entry if it wasn't part of another character
-        # if i != len(mol_formula):
-        #     self._set_character(mol_formula[-1])
-=======
-        Alternative method to set them if not normal termination.
->>>>>>> 15ff8329
+        Alternative method if not normal termination.
 
         Returns
         -------
@@ -414,18 +330,11 @@
                 if atom_id_flag in line:
                     line = next(infile)
                     if any(flag in line for flag in jump_line_flags):
-<<<<<<< HEAD
-                        line = input.__next__()
-                    for atom in range(self.atom_number):
-                        self.atom_ids.append(line.split()[0][0])
-                        line = input.__next__()
-=======
                         line = next(infile)
                     # Pull atom IDs.
                     for _ in range(self.atom_number):
                         atom_ids.append(line.split()[0][0])
                         line = next(infile)
->>>>>>> 15ff8329
                     break
 
         return atom_ids
@@ -444,7 +353,7 @@
 
         Returns
         -------
-        numpy array
+        :class:`numpy.ndarray`
             The xyz coordinates for each atom.
 
         """
@@ -589,13 +498,9 @@
         """
         Update the count of the current geometry number in the log file.
 
-<<<<<<< HEAD
-        '''Class method to update the count of the current geometry number in the log file, updates differently whether calculation is an optimisation (updates once count for each optimised geometry) or if calculation is a single point (rigid scan) (updates for each new geometry)
-=======
         Updates once count for each optimised geometry if the calculation is an
         optimisation, or updates for each new geometry if the calculation is a
         rigid scan (single point).
->>>>>>> 15ff8329
 
         Parameters
         ----------
@@ -615,21 +520,6 @@
         else:
             return False
 
-<<<<<<< HEAD
-
-    def pull_properties(self, opt_steps=None, target_property=None, scale_factor=1.0):
-        
-        '''Class method to parse the energy, thermodynamic data, geometry and optimised information from specified optimsation step/s in the log file for a molecule.
-
-        Parameters:
-         opt_steps: list of int - target optimisation/geometry step/s wanted from the scan (rigid scan sp=True; relaxed scan sp=False) or optimisation trajectory (sp=True)
-
-        Returns:
-         mol_results: dict of dicts-  containing target properties for the molecule with the key as the optimisation/sp count [opt_steps]
-        '''
-
-        # Initialise variables
-=======
     def get_properties(self, opt_steps=[1]):
         """
         Get properties from the log file.
@@ -653,7 +543,6 @@
 
         """
         # Initialise variables.
->>>>>>> 15ff8329
         step_result = {}
         opt_count = 0
         opt_step_ind = 0
@@ -671,20 +560,10 @@
         if self.job_property_flags['energy'] == 'EUMP2':
             pull_functions['energy'] = self._pull_mp2_energy
 
-<<<<<<< HEAD
-        # Set opt count to 2 if fopt calculation as thermo occurs after opt count met
-        if opt_steps == None:
-            job_types = ('freq', 'opt', 'fopt')
-            try:
-                opt_steps = [job_types.index(self.job_type)]
-            except:
-                opt_steps = [1]
-=======
         # Set opt count to 2 if fopt calculation
         # as thermo occurs after opt count met.
         if self.job_type == 'fopt':
             opt_steps = [2] if opt_steps == [1] else opt_steps
->>>>>>> 15ff8329
 
         # Open and iterate through log file.
         with open(self.file_name, 'r') as infile:
@@ -692,44 +571,6 @@
                 # Check for property in the line and set property value.
                 for prop, flag in self.job_property_flags.items():
                     if flag in line:
-<<<<<<< HEAD
-                        step_result[property] = pull_functions[property](input, line)
-                        opt_count += self._update_opt_count(property)
-                
-                # If target optimisation step is met append results
-                if (opt_count == opt_steps[opt_step_ind]) and opt_steps[opt_step_ind] >= 1:
-                    opt_step_ind += 1
-                    mol_results[opt_count] = step_result
-                    step_result = {}
-                
-                    # Return if results calculated for all optimisation steps
-                    if opt_step_ind == len(opt_steps): 
-                        return mol_results
-            
-            # Append final step results (needed for frequency calculation)
-            mol_results[opt_count] = step_result
-            return mol_results
-
-
-    def _pull_modredundant(self, input):
-        """
-        Pull scan information from the log file.
-
-        Parameters: 
-         input: iter object - lines of file
-
-        Returns: 
-         modred_input: list of str - list of all moredundant input lines from log file
-        """
-        # Goes to start of modredundant section then extracts all modredundant lines
-        modred_input = []
-        current_line = input.__next__()
-        while current_line.strip() != '':
-            modred_input.append(current_line.strip().split())
-            current_line = input.__next__()
-        return modred_input
-    
-=======
                         step_result[prop] = pull_functions[prop](infile, line)
                         opt_count += self._update_opt_count(prop)
 
@@ -738,7 +579,6 @@
                     opt_step_ind += 1
                     mol_results[opt_count] = step_result
                     step_result = {}
->>>>>>> 15ff8329
 
                     # Return results if calculated for all optimisation steps.
                     if opt_step_ind == len(opt_steps):
@@ -788,21 +628,6 @@
 
         return scan_info
 
-<<<<<<< HEAD
-
-    def set_scan_info(self):
-        """
-        Set scan information for relaxed scan from a gaussian log file.
-
-        Returns:
-        scan_info: dict -
-            {param_key: str - '-' seperated atom id + index of all atoms in scan parameter e.g. 'H1-O2'
-            atom_inds: list of int - indexes of the atoms in scan parameter,
-            num_steps: int - number of scan steps
-            step_size: float - size of the scan step}
-        """
-        # Set modredundant information flag
-=======
     def pull_scan_input(self):
         """
         Pull relaxed scan information from a log file.
@@ -824,23 +649,12 @@
         """
         # Set modredundant input flag.
         scan_input = False
->>>>>>> 15ff8329
         modred_flag = 'The following ModRedundant input section has been read:'
 
         # Iterate over file and pull modredundant section.
         with open(self.file_name, 'r') as infile:
             for line in infile:
                 if modred_flag in line:
-<<<<<<< HEAD
-                    modred_input = self._pull_modredundant(input)
-                    break
-
-        # Process scan information from logfile modredundant input
-        scan_info = self._process_modredundant(modred_input)
-
-        return scan_info
-
-=======
                     modred_line = next(infile)
                     while modred_line.strip():
                         if 'S' in modred_line:
@@ -850,8 +664,6 @@
                     break
         return scan_input
         
->>>>>>> 15ff8329
-
     def _pull_rigid_scan(self, infile):
         """
         Pull the rigid scan information from the log file.
@@ -993,40 +805,8 @@
                 if zmat_start_flag in line:
                     variables, initial_zmat = self._pull_rigid_scan(input)
                     break
-<<<<<<< HEAD
-        rigid_scan_info = self._process_rigid_scan(variables, initial_zmat)
-
-        return rigid_scan_info
-
-
-    def pull_atom_number(self):
-
-        '''Class method to pull the number of atoms - back up method as should be set when setting job details for a successful job
-
-        Class attributes set:
-         atom_number: :class:`int` - number of atoms in molecule
-        '''
-
-        with open(self.file_name, 'r') as input:
-            for line in input:
-                if 'natoms' in line.lower():
-                    self.atom_number = int(line.split()[1])
-                    break
-
-
-    def pull_multiplicity(self):
-
-        '''Class method to pull charge and multiplicity
-
-        Returns:
-         multiplicity: :class:`int` - multipliicity of molecule
-        '''
-
-        with open(self.file_name, 'r') as input:
-            for line in input:
-                if 'multiplicity' in line.lower():
-                    return int(line.split()[-1])
-
+
+        return self._process_rigid_scan(variables, initial_zmat)
 
     def pull_dipole_moment(self):
         """Sets x, y, z and total dipole moment."""
@@ -1039,13 +819,6 @@
 
         return dipole_components, dipole_total
 
-
-        
-=======
-
-        return self._process_rigid_scan(variables, initial_zmat)
-
-
     def pull_multiplicity(self):
         """
         Pull the multiplicity from log file.
@@ -1080,4 +853,5 @@
                     input_line = infile.__next__().split()
                     return np.asarray([float(input_line[i]) 
                                        for i in range(1,9,2)])
->>>>>>> 15ff8329
+
+        