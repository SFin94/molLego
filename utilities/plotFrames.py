--- conflicted
+++ resolved
@@ -1,68 +1,52 @@
+"""Module containing general plotting routines for molecules."""
+
 import sys
 import os
 import numpy as np
 import pandas as pd
 import seaborn as sns
+
 import matplotlib.pyplot as plt
 import matplotlib.cm as cm
 import matplotlib.axes as axes
 import matplotlib.lines as mlin
-
 from mpl_toolkits.axes_grid1.inset_locator import inset_axes
 from scipy.interpolate import griddata
 
-
-"""Script with some general plotting functions"""
-
-<<<<<<< HEAD
 def plot_setup(figsize_x=8, figsize_y=6, fig=None, ax=None):
     """
     Initialise plot with general settings.
 
     Parameters
     ----------
-    figsize_x: `int`
-        x dimension of plot [default: 12]
-    figsize_y: `int`
-        y dimension of plot [default: 10]
-    fig: matplotlib fig object
+    figsize_x : `int`
+        x dimension of plot [default: 8]
+    figsize_y : `int`
+        y dimension of plot [default: 6]
+    fig : :matplotlib:`fig`
         If other type of plot is called first [default: None]
-    ax: matplotlib axes object
+    ax : :matplotlib:`axes`
         If other type of plot is called first [default: None]
 
     Returns
     -------
-     fig, ax: :matplotlib:fig, :matplotlib:ax objects for the plot
+    fig, ax: :matplotlib:`fig`, :matplotlib:`axes` for the plot.
     
     """
-=======
-def plot_setup(figsizeX=8, figsizeY=6, fig=None, ax=None):
-
-    """
-    Function that sets some general settings for all plots
-
-    Parameters:
-     figsizeX: int - x dimension of plot [default: 12]
-     figsizeY: int - y dimension of plot [default: 10]
-     fig: matplotlib fig object - if other type of plot is called first [default: None]
-     ax: matplotlib axes object - if other type of plot is called first [default: None]
-
-    Returns:
-     fig, ax: :matplotlib:fig, :matplotlib:ax objects for the plot
-    """
-
->>>>>>> 15ff8329
     # Set font parameters and colours
     plt.rcParams['font.family'] = 'sans-serif'
     plt.rcParams['font.sans-serif'] = 'Arial'
-    # colour_grey = '#3E3E3E'
-    # plt.rcParams.update({'text.color': colour_grey, 'axes.labelcolor': colour_grey, 'xtick.color': colour_grey, 'ytick.color': colour_grey})
-
-    # Set figure and plot param(s) vs energy
+    colour_grey = '#3E3E3E'
+    plt.rcParams.update({'text.color': colour_grey, 
+                         'axes.labelcolor': colour_grey, 
+                         'xtick.color': colour_grey, 
+                         'ytick.color': colour_grey})
+
+    # Initiaise figure.
     if fig == None and ax == None:
         fig, ax = plt.subplots(figsize=(figsize_x,figsize_y))
 
-    # Remove plot frame lines
+    # Remove lines from plot frame.
     ax.spines["top"].set_visible(False)
     ax.spines["bottom"].set_visible(False)
     ax.spines["right"].set_visible(False)
@@ -73,71 +57,96 @@
 
 
 def radial_plot_setup(figsize_x=6, figsize_y=6, fig=None, ax=None):
-
-    """
-    Function that sets some general settings for all plots
-
-    Parameters:
-     figsize_x: int - x dimension of plot [default: 12]
-     figsize_y: int - y dimension of plot [default: 10]
-     fig: matplotlib fig object - if other type of plot is called first [default: None]
-     ax: matplotlib axes object - if other type of plot is called first [default: None]
-
-    Returns:
-     fig, ax: :matplotlib:fig, :matplotlib:ax objects for the plot
-    """
-
+    """
+    Initialise radial plot with general settings.
+
+    Parameters
+    ----------
+    figsize_x : `int`
+        x dimension of plot [default: 6]
+    figsize_y : `int`
+        y dimension of plot [default: 6]
+    fig : :matplotlib:`fig`
+        If other type of plot is called first [default: None]
+    ax : :matplotlib:`axes`
+        If other type of plot is called first [default: None]
+
+    Returns
+    -------
+    fig, ax : :matplotlib:`fig`, :matplotlib:`axes` for the plot.
+    
+    """
     # Set font parameters and colours
     plt.rcParams['font.family'] = 'sans-serif'
     plt.rcParams['font.sans-serif'] = 'Arial'
     colour_grey = '#3E3E3E'
-    plt.rcParams.update({'text.color': colour_grey, 'axes.labelcolor': colour_grey, 'xtick.color': colour_grey, 'ytick.color': colour_grey})
+    plt.rcParams.update({'text.color': colour_grey, 
+                         'axes.labelcolor': colour_grey, 
+                         'xtick.color': colour_grey, 
+                         'ytick.color': colour_grey})
 
     # Set figure and plot param(s) vs energy
     if fig == None and ax == None:
-        fig, ax = plt.subplots(figsize=(figsize_x,figsize_y), subplot_kw=dict(projection='polar'))
+        fig, ax = plt.subplots(figsize=(figsize_x,figsize_y), 
+                               subplot_kw=dict(projection='polar'))
 
     # ax.spines["circle"].set_visible(False)
     ax.tick_params(labelsize=12)
 
     return fig, ax
 
-
-def plot_mols_E(mol_data, energy_col=['Relative E'], save=None, colour=None, conf_labels=None, line=False):
-
-    """
-    Function which plots molecules/conformers against the relative energy
-
-    Parameters:
-     mol_data: pandas DataFrame - Containing conformer names/keys and energies
-     energy_col: str - header for relative energy column in dataframe [default: 'Relative E']
-     save: str - name of image to save plot too (minus .png extension) [deafult: None type]
-     colour: colour (matplotlib) - colour to plot the conformers in [default: None type]. If default then a cubehelix colour is used.
-
-    Returns:
-     fig, ax: :matplotlib:fig, :matplotlib:ax objects for the plot
-
-    """
-
+def plot_mols_E(mol_data, energy_col=['Relative E'], save=None, 
+                colour=None, mol_labels=None, line=False):
+    """
+    Plot molecules/conformers against relative energy.
+
+    Parameters
+    ----------
+    mol_data : :pandas:`DataFrame`
+        DataFrame containing molecule results.
+    energy_col : str`
+        Column header corresponding to quantity to plot molecules by.
+        [default: Relative E]
+    save : `str`
+        File name to save figure as (minus .png extension). 
+        [default: None; no figure is saved]
+    colour : `list of str`
+        Colour list to plot molecules by.
+        [default: None type; uses cubehelix colours].
+    mol_labels : `list of str`
+        Molecule identifiers if different to DatFrame index.
+        [default: None type, uses DataFrame index]
+    line : `bool`
+        If True, connects scatterpoints by lines.
+        
+    Returns
+    -------
+    fig, ax : :matplotlib:fig, :matplotlib:ax for the plot
+
+    """
     fig, ax = plot_setup(figsize_x=8, figsize_y=7)
 
     # Plot conformer vs. relative energy
     if type(energy_col) != list:
         energy_col = [energy_col]
     if colour == None:
-        colour = sns.cubehelix_palette(len(energy_col), start=.5, rot=-.4, dark=0, light=0.5)
+        colour = sns.cubehelix_palette(len(energy_col), start=.5, 
+                                     rot=-.4, dark=0, light=0.5)
 
     # Plot conformers for each quantity
     for col_ind, col in enumerate(energy_col):
-        ax.scatter(list(mol_data.index), mol_data[col], marker='o', alpha=0.8, color=colour[col_ind], label=col, s=70)
+        ax.scatter(list(mol_data.index), mol_data[col], 
+                        marker='o', alpha=0.8, color=[col_ind], 
+                        label=col, s=70)
         if line == True:
-            ax.plot(list(mol_data.index), mol_data[col], alpha=0.3, color=colour[col_ind], ls='--')
-
-    if conf_labels == None:
-        conf_labels = mol_data.index
+            ax.plot(list(mol_data.index), mol_data[col], alpha=0.3, 
+                         color=colour[col_ind], ls='--')
+
+    if mol_labels == None:
+        mol_labels = mol_data.index
 
     # Set x and y labels and ticks
-    ax.set_xticklabels(conf_labels, rotation=15)
+    ax.set_xticklabels(mol_labels, rotation=15)
     ax.set_ylabel('Relative Energy (kJmol$^{-1}$)', fontsize=13)
     ax.set_xlabel('Molecule', fontsize=13)
     plt.legend(fontsize=13)
@@ -148,21 +157,29 @@
     return fig, ax
 
 
-def plot_mols_all(mol_data, save=None, labels=None, enthalpy=False):
-
-    """
-    Function which plots molecules against relative E and G (and H)
-
-    Parameters:
-     mol_data: pandas DataFrame - Containing conformer names/keys and energies
-     save: str - name of image to save plot too (minus .png extension) [deafult: None type]
-     labels: list of str - list of molecule identifiers if different to data frame index [deafult: None type]
-
-    Returns:
-     fig, ax: :matplotlib:fig, :matplotlib:ax objects for the plot
-
-    """
-
+def plot_mols_thermo(mol_data, save=None, mol_labels=None, enthalpy=False):
+    """
+    Plot molecules against relative E and G (and H).
+
+    Parameters
+    ----------
+    mol_data : :pandas:`DataFrame`
+        DataFrame containing molecule results.
+    save : `str`
+        File name to save figure as (minus .png extension). 
+        [deafult: None; no figure is saved]
+    mol_labels : `list of str`
+        Molecule identifiers if different to DatFrame index.
+        [default: None type, uses DataFrame index]
+    enthalpy :
+        If True also plots enthalpy values.
+        [default: False]
+
+    Returns
+    -------
+    fig, ax : :matplotlib:`fig`, :matplotlib:`axes` for the plot.
+
+    """
     fig, ax = plot_setup()
 
     # Set colours for G and E
@@ -170,13 +187,16 @@
     g_colour = '#D17968'
 
     # Plot products vs. energy
-    ax.scatter(mol_data.index, mol_data['Relative E'], color=e_colour, s=70, label='$\Delta$E')
-    ax.scatter(mol_data.index, mol_data['Relative G'], color=g_colour, s=70, label='$\Delta$G')
+    ax.scatter(mol_data.index, mol_data['Relative E'], 
+               color=e_colour, s=70, label='$\Delta$E')
+    ax.scatter(mol_data.index, mol_data['Relative G'], 
+               color=g_colour, s=70, label='$\Delta$G')
 
     # Plot enthalpy (H) too if flag is True
     if enthalpy == True:
         h_colour = '#175443'
-        ax.scatter(mol_data.index, mol_data['Relative H'], color=h_colour, s=70, label='$\Delta$H')
+        ax.scatter(mol_data.index, mol_data['Relative H'], 
+                   color=h_colour, s=70, label='$\Delta$H')
 
     # Set labels and axis settings
     if labels == None:
@@ -194,24 +214,35 @@
     return fig, ax
 
 
-def plot_param_E(mol_data, parameter_col, energy_col='Relative E SCF', save=None, colour=None, scan=False):
-
-    """
-    Function which plots molecules/conformers against the relative energy
-
-    Parameters:
-     mol_data: pandas DataFrame - Containing conformer names/keys and energies
-     parameter_col: str - header for parameter column in dataframe
-     energy_col: str - header for relative energy column in dataframe [default: 'Relative E']
-     save: str - name of image to save plot too (minus .png extension) [deafult: None type]
-     colour: colour (matplotlib) - colour to plot the conformers in [default: None type; sets colour].
-     scan: bool - flag of whether a scan is being plotted, if true then links the scatterpoints with a line
-
-    Returns:
-     fig, ax - :matplotlib:fig, :matplotlib:ax objects for the plot
-
-    """
-
+def plot_param_E(mol_data, param_col, energy_col='Relative E', 
+                 save=None, colour=None, scan=False):
+    """
+    Plot relative energies (or other specified quantity) of molecules.
+
+    Parameters
+    ----------
+    mol_data : :pandas:`DataFrame`
+        DataFrame containing molecule results.
+    param_col : `str`
+        Column header corresponding to geometric parameter to plot.
+    energy_col : `str`
+        Column header corresponding to quantity to plot molecules by.
+        [default: Relative E]
+    save : `str`
+        File name to save figure as (minus .png extension). 
+        [deafult: None; no figure saved]
+     colour : `str`
+        A colour specified by a recognised matplotlib format.
+        [default: None type; uses cubehelix colours].
+     scan : `bool`
+        If True, connects scatterpoints by lines.
+        [default: False]
+
+    Returns
+    -------
+    fig, ax : :matplotlib:`fig`, :matplotlib:`axes` for the plot.
+
+    """
     fig, ax = plot_setup()
 
     # Set colours for plotting if not provided
@@ -220,7 +251,7 @@
     elif len(colour[0]) == 1:
         colour = [colour]
 
-    # Set colours depending on whether molecule is optimised or just as same colour if not opt data
+    # Set colours by molecule opt value.
     if 'Optimised' in mol_data.columns.values:
         colour_list = []
         [colour_list.append(colour[opt]) for opt in mol_data['Optimised']]
@@ -230,17 +261,23 @@
         colour_list = [colour[0]]*len(list(mol_data.index))
 
     # Plot points and connecting lines if scan
-    ax.scatter(mol_data[parameter_col], mol_data[energy_col], color=colour_list, marker='o', s=70, alpha=0.8)
+    ax.scatter(mol_data[param_col], mol_data[energy_col], 
+               color=colour_list, marker='o', s=70, alpha=0.8)
     if scan == True:
-        ax.plot(mol_data[parameter_col], mol_data[energy_col], marker=None, alpha=0.4, color=colour[1])
+        ax.plot(mol_data[param_col], mol_data[energy_col], 
+                marker=None, alpha=0.4, color=colour[1])
 
     # Set x and y labels
-    ax.set_xlabel(parameter_col, fontsize=11)
+    ax.set_xlabel(param_col, fontsize=11)
     ax.set_ylabel('$\Delta$E (kJmol$^{-1}$)', fontsize=11)
 
     # Set legend to show unopt vs. opt points
     if 'Optimised' in mol_data.columns.values:
-        ax.legend(handles=[mlin.Line2D([], [], color=colour[0], label='Unoptimised', marker='o', alpha=0.6, linestyle=' '), mlin.Line2D([], [], color=colour[1], label='Optimised', marker='o', alpha=0.6, linestyle=' ')], frameon=False, handletextpad=0.1, fontsize=10)
+        ax.legend(handles=[mlin.Line2D([], [], color=colour[0], 
+                  label='Unoptimised', marker='o', alpha=0.6, linestyle=' '), 
+                  mlin.Line2D([], [], color=colour[1], label='Optimised', 
+                  marker='o', alpha=0.6, linestyle=' ')], frameon=False, 
+                  handletextpad=0.1, fontsize=10)
 
     if save != None:
         plt.savefig(save + '.png', dpi=600)
@@ -248,24 +285,35 @@
     return fig, ax
 
 
-def plot_PES(mol_data, parameter_cols, energy_col='Relative E SCF', save=None, colour=None, opt_filter=True):
-
-    """
-    Function which plots a 2D PES for two parameters
-
-     Parameters:
-      mol_data: pandas DataFrame - Containing conformer names/keys and energies
-      paramOneCol: str - header for first parameter column in dataframe
-      paramTwoCol: str - header for second parameter column in dataframe
-      energy_col: str - header for relative energy column in dataframe [default: 'Relative E']
-      save: str - name of image to save plot too (minus .png extension) [deafult: None type]
-      colour: colour (matplotlib cmap) - colour map to plot the PES [default: None type; if default then a cubehelix colour map is used].
-
-     Returns:
-      fig, ax - :matplotlib:fig, :matplotlib:ax objects for the plot
-
-     """
-
+def plot_PES(mol_data, param_cols, energy_col='Relative E', 
+             save=None, colour=None, opt_filter=True):
+    """
+    Plot 2D PES for two geometric parameters.
+
+    Parameters
+    ----------
+    mol_data : :pandas:`DataFrame`
+        DataFrame containing molecule results.
+    param_cols : `list of str`
+        Column headers corresponding to the two geometric parameter to plot.
+    energy_col : ``str``
+        Column header corresponding to quantity to plot molecules by.
+        [default: Relative E]
+    save : `str`
+        File name to save figure as (minus .png extension). 
+        [deafult: None; no figure is saved]
+    colour : :matplotlib:`cmap`
+        Colour map to plot PES. 
+        [default: None type; uses cubehelix colour map].
+    opt_filter : `bool`
+        If True then removes unoptimised data points.
+        [default: True]
+
+    Returns
+    -------
+    fig, ax : :matplotlib:`fig`, :matplotlib:`axes` for the plot.
+
+    """
     fig, ax = plot_setup(figsize_x=7.5, figsize_y=6)
 
     # Filter out any unoptimised points if optimised present
@@ -274,35 +322,40 @@
         mol_data = mol_data[mol_data.Optimised]
 
     # Set linearly spaced parameter values and define grid between them
-    param_one_range = np.linspace(mol_data[parameter_cols[0]].min(), mol_data[parameter_cols[0]].max(), 100)
-    param_two_range = np.linspace(mol_data[parameter_cols[1]].min(), mol_data[parameter_cols[1]].max(), 100)
-    param_one_grid, param_two_grid = np.meshgrid(param_one_range, param_two_range)
+    param_one_range = np.linspace(mol_data[param_cols[0]].min(), 
+                                  mol_data[param_cols[0]].max(), 100)
+    param_two_range = np.linspace(mol_data[param_cols[1]].min(), 
+                                  mol_data[param_cols[1]].max(), 100)
+    param_one_grid, param_two_grid = np.meshgrid(param_one_range, 
+                                                 param_two_range)
 
     # Interpolate the energy data on to the grid points for plotting
-    interp_E = griddata((mol_data[parameter_cols[0]].values, mol_data[parameter_cols[1]].values), mol_data[energy_col], (param_one_grid, param_two_grid))
+    interp_E = griddata((mol_data[param_cols[0]].values, 
+                         mol_data[param_cols[1]].values), 
+                         mol_data[energy_col], 
+                         (param_one_grid, param_two_grid))
 
     # Set cmap if none provided
     if colour == None:
         colour = sns.cubehelix_palette(dark=0, as_cmap=True)
 
     # Plot filled contour and add colour bar
-    c = ax.contourf(param_one_range, param_two_range, interp_E, 20, cmap=colour, vmax=150)
+    c = ax.contourf(param_one_range, param_two_range, interp_E, 
+                    20, cmap=colour, vmax=150)
     fig.subplots_adjust(right=0.8)
     cb = fig.colorbar(c)
     cb.set_label('$\Delta$E (kJmol$^{-1}$)', fontsize=13)
 
     # Set x and y labels
-    ax.set_xlabel(parameter_cols[0], fontsize=13)
-    ax.set_ylabel(parameter_cols[1], fontsize=13)
+    ax.set_xlabel(param_cols[0], fontsize=13)
+    ax.set_ylabel(param_cols[1], fontsize=13)
 
     if save != None:
         plt.savefig(save + '.png')
 
     return fig, ax
 
-
-<<<<<<< HEAD
-def plot_reaction_profile(reaction_data, quantity_col='Relative G', save=None, 
+def plot_reaction_profile(reaction_data, quantity_col='Relative G', save=None,
                             colour=None, step_width=3000, line_buffer=0.08, 
                             label=True, fig=None, ax=None):
     """
@@ -310,80 +363,78 @@
 
     Parameters
     ----------
-    reaction_data: :pandas:`DataFrame`
+    reaction_data : :pandas:`DataFrame`
         The reaction profile dataframe to plot.
-    energy_col: `str`
-        Column header corresponding to the quantity to plot reaction steps by.
+    energy_col : ``str``
+        Column header of quantity to plot reaction steps by.
         [default: 'Relative G']
-    save: `str`
+    save : `str`
         File name to save figure as (minus .png extension). 
         [deafult: None; no figure is saved]
-    colour: matplotlib cmap colour
+    colour : :matplotlib:`cmap`
         Colour map to generate path plot colours from. 
-        [default: None type; if default then a cubehelix colour map is used].
-    step_width: `int`
+        [default: None type; uses cubehelix colour map].
+    step_width : `int`
         The marker size of the scatter hlines used to mark the reaction step.
         [default: 3000]
-    line_buffer: `float`
-        The buffer from the centre of the hline that the connecting lines will connect from.
+    line_buffer : `float`
+        The buffer from centre of the hline of position
+        the connecting lines will connect to.
         [default: 0.05]
-    label: `bool`
-        if True then plots the indexes with each step.
-        f False then returns the figure without labels.
-    fig, ax - :matplotlib:fig, :matplotlib:ax objects for the plot
-
-    Returns
-    -------
-    fig, ax - :matplotlib:fig, :matplotlib:ax objects for the plot
+    label : `bool`
+        If True then plots the indexes with each step.
+        If False then returns the figure without labels.
+    fig, ax : :matplotlib:`fig`, :matplotlib:`axes` for the plot.
+
+    Returns
+    -------
+    fig, ax : :matplotlib:`fig`, :matplotlib:`axes` for the plot.
 
     """
     fig, ax = plot_setup(fig=fig, ax=ax)
-=======
-def plot_reaction_profile(reaction_data, quantity_col='Relative G', save=None, colour=None, step_width=3000, line_buffer=0.08, label=True):
-
-    """Function which plots a reaction profile
-
-    Parameters:
-     reaction_data: pandas DataFrame
-     energy_col: str - header for relative energy column in dataframe [default: 'Relative E']
-     save: str - name of image to save plot too (minus .png extension) [deafult: None type]
-     colour: matplotlib cmap colour - colour map to generate path plot colours from [default: None type; if default then a cubehelix colour map is used].
-     step_width: int - the marker size of the scatter hlines used to mark the reaction steps [default: 3000]
-     line_buffer: float - the buffer from the centre of the hline that the connecting lines will connect from [default: 0.05]
-     label: bool - if True then plots the indexes with each step, if False then returns the figure without labels
-
-    Returns:
-     fig, ax - :matplotlib:fig, :matplotlib:ax objects for the plot
-
-    """
-
-    fig, ax = plot_setup()
->>>>>>> 15ff8329
     paths = list(reaction_data['Reaction path'].unique())
 
-    # Set colours if not provided - number of reaction paths will be number of colours.
+    # Set colours if not provided.
     if colour == None:
         col_pallete = sns.color_palette("cubehelix", len(paths))
         colour = []
         for p_ind in range(len(paths)):
             colour.append(col_pallete[paths.index(p_ind)])
 
-    # Plot the lines and points for the profile (alter line_buffer and step_width to fit the profile).
+    # Plot lines and points for the profile.
     for p_ind, path in enumerate(paths):
-        reac_path_data = reaction_data.loc[reaction_data['Reaction path'] == path]
-        ax.scatter(reac_path_data['Rx'], reac_path_data[quantity_col], color=colour[p_ind], marker='_', s=step_width, lw=8)
+        reac_path_data = reaction_data.loc[
+                            reaction_data['Reaction path'] == path]
+        ax.scatter(reac_path_data['Rx'], reac_path_data[quantity_col], 
+                   color=colour[p_ind], marker='_', s=step_width, lw=8)
+
+        # line_buffer and step_width can be altered to fit the profile.
         for rstep_ind in range(1, len(reac_path_data)):
-            ax.plot([reac_path_data['Rx'].iloc[rstep_ind-1]+line_buffer, reac_path_data['Rx'].iloc[rstep_ind]-line_buffer], [reac_path_data[quantity_col].iloc[rstep_ind-1], reac_path_data[quantity_col].iloc[rstep_ind]],  color=colour[p_ind], linestyle='--')
+            ax.plot([reac_path_data['Rx'].iloc[rstep_ind-1]+line_buffer, 
+                     reac_path_data['Rx'].iloc[rstep_ind]-line_buffer], 
+                     [reac_path_data[quantity_col].iloc[rstep_ind-1], 
+                     reac_path_data[quantity_col].iloc[rstep_ind]],  
+                     color=colour[p_ind], linestyle='--')
 
             # Plot labels with dataframe index and energy label.
             if label == True:
-                step_label = reac_path_data.index.values[rstep_ind] + '\n(' + str(int(reac_path_data[quantity_col].iloc[rstep_ind])) + ')'
-                ax.text(reac_path_data['Rx'].iloc[rstep_ind], reac_path_data[quantity_col].iloc[rstep_ind]+6, step_label, color=colour[p_ind], fontsize=11, horizontalalignment='center')
+                step_label = reac_path_data.index.values[rstep_ind] + \
+                             '\n(' + str(int(reac_path_data[
+                             quantity_col].iloc[rstep_ind])) + ')'
+                ax.text(reac_path_data['Rx'].iloc[rstep_ind], 
+                        reac_path_data[quantity_col].iloc[rstep_ind]+6, 
+                        step_label, color=colour[p_ind], fontsize=11, 
+                        horizontalalignment='center')
         
         # Plot labels of reactants.
         if label == True:
-            reactant_label = reac_path_data.index.values[0] + '\n(' + str(int(reac_path_data[quantity_col].iloc[0])) + ')'
-            ax.text(reac_path_data['Rx'].iloc[0], reac_path_data[quantity_col].iloc[0]+6, reactant_label, color=colour[p_ind], fontsize=11, horizontalalignment='center')
+            reactant_label = reac_path_data.index.values[0] + \
+                             '\n(' + str(int(reac_path_data[
+                             quantity_col].iloc[0])) + ')'
+            ax.text(reac_path_data['Rx'].iloc[0], 
+                    reac_path_data[quantity_col].iloc[0]+6, 
+                    reactant_label, color=colour[p_ind], 
+                    fontsize=11, horizontalalignment='center')
 
     # Set figure properties.
     ax.set_xlabel('R$_{x}$', fontsize=13)
@@ -395,107 +446,129 @@
 
     return fig, ax
 
-
-def normalise_parameters(conformer_data, geom_parameters):
-
-    """Function that updates parameter values in a dataframe to normalise all bond/angle/dihedral parameters to share the same axis for visualisation (all scaled to 0:1 range)
+def normalise_parameters(mol_data, geom_params):
+    """
+    Update DataFrame with bond/angle/dihedrals mapped to a 0:1 range.
 
     Distances are normalised to [0:1] range
     Angles are mapped from [0:180] range to [0:1] range
     Dihedrals are mapped from [-180:180] range to [0:1] range
 
-    Parameters:
-     conformer_data: pandas DataFrame - conformer dataframe with parameters in to be normalised
-     geom_parameters: dict - keys:values are column headings to atom indexes defining the parameter
-
-    Returns:
-     param_headings: list of str - parameter headings for the normalised parameters
-    """
-
+    Parameters
+    ----------
+    mol_data : :pandas:`DataFrame`
+        DataFrame containing molecule results to be normalised.
+    geom_params : `dict`
+        Key is column heading and 
+        value is the atom indexes of the parameter.
+
+    Returns
+    -------
+    param_headings : `list of str`
+        Parameter headings for the normalised parameters.
+
+    """
     param_headings = []
-    for key, value in geom_parameters.items():
+    for key, value in geom_params.items():
         if len(value) == 2:
-            conformer_data["Norm " + key] = conformer_data[key]/conformer_data[key].max()
+            mol_data["Norm " + key] = mol_data[key]/mol_data[key].max()
         elif len(value) == 3:
-            conformer_data["Norm " + key] = conformer_data[key]/180.
+            mol_data["Norm " + key] = mol_data[key]/180.
         else:
-            conformer_data["Norm " + key] = (conformer_data[key]%360.)/360.
+            mol_data["Norm " + key] = (mol_data[key]%360.)/360.
 
         # Set parameter heading
         param_headings.append("Norm " + key)
 
     return param_headings
 
-
-def set_conformer_colours(conformer_data, energy_col):
-
-    """Function that sets the colour for different conformers which can be normalised by energy values
-
-    Parameters:
-     conformer_data: pandas DataFrame - conformer data
-     energy_col: str - name of the dataframe column header corresponding to the thermodynamic quantity to normalise the colours of the conformers too
-
-    Returns:
-     colblock/col_vals: list - colour code corresponding to each conformer
-    """
-
-    # Calculate normalised energy to plot colour by if given
+def set_mol_colours(mol_data, energy_col):
+    """
+    Set colours for different conformers, can represent energy values.
+
+    Parameters
+    ----------
+    mol_data : :pandas:`DataFrame`
+        DataFrame containing molecule results.
+    energy_col : ``str``
+        Column header corresponding to quantity to code colours by.
+        [default: None]
+
+    Returns
+    -------
+    colours : `list`
+        Colour code corresponding to each conformer.
+    
+    """
+    # Calculate normalised energy to plot colour by if given.
     if energy_col != None:
-        conformer_data['Norm E'] = conformer_data[energy_col]/conformer_data[energy_col].max()
+        mol_data['Norm E'] = mol_data[energy_col]/mol_data[energy_col].max()
         # colmap = sns.cubehelix_palette(start=2.5, rot=.5, dark=0, light=0.5, as_cmap=True)
         colmap = sns.cubehelix_palette(as_cmap=True)
-        for val in conformer_data['Norm E']:
-            colour_vals = [colmap(val)[:3] for val in conformer_data['Norm E']]
-        return colour_vals
+        for val in mol_data['Norm E']:
+            colours = [colmap(val)[:3] for val in mol_data['Norm E']]
     else:
-    # Else set colours different for each conformer
-        colblock = sns.cubehelix_palette(len(conformer_data.index))
-        return colblock
-
-
-def plot_conf_radar(conformer_data, geom_parameters, save=None, colour=None, energy_col=None):
-
-    """Function which plots conformers against several geometric parameters in a radial plot
-
-    Parameters:
-     conformer_data: pandas DataFrame - conformer data
-     geom_parameters: dict - keys:values are column headings to atom indexes defining the parameter
-     save: str - name of image to save plot too (minus .png extension) [deafult: None type]
-     colour: matplotlib cmap colour - colour map to generate path plot colours from [default: None type; if default then a cubehelix colour map is used].
-     energy_col: str - energy column of dataframe to colour by [default: None type]
-
-    Returns:
-     fig, ax - :matplotlib:fig, :matplotlib:ax objects for the plot
-
-    """
-
+    # Else set colours different for each conformer.
+        colours = sns.cubehelix_palette(len(mol_data.index))
+    return colours
+
+
+def plot_mols_radar(mol_data, geom_params, save=None, 
+                    colour=None, energy_col=None):
+    """
+    Plot molecules against multiple geometric parameters in a radial plot.
+
+    Parameters
+    ----------
+    mol_data : :pandas:`DataFrame`
+        DataFrame containing molecule results.
+    geom_params : `dict`
+        Key is column heading and value is the atom indexes of the parameter.
+    save : `str`
+        File name to save figure as (minus .png extension). 
+        [deafult: None; no figure is saved]
+    colour : `list of str`
+        Colour list to plot conformers by.
+        [default: None type; uses cubehelix colours].
+    energy_col : ``str``
+        Column header corresponding to quantity to code colours by.
+        [default: None]
+
+    Returns
+    -------
+    fig, ax : :matplotlib:`fig`, :matplotlib:`axes` for the plot.
+
+    """
     fig, ax = radial_plot_setup()
 
     # Calculate angles to plot, set parameter list
-    num_params = len(geom_parameters.keys())
+    num_params = len(geom_params.keys())
     plot_angles = [n / float(num_params) * 2 * np.pi for n in range(num_params)]
     plot_angles += plot_angles[:1]
 
-    # Normalise conformer parameters
-    param_headings = normalise_parameters(conformer_data, geom_parameters)
+    # Normalise molecule parameters.
+    param_headings = normalise_parameters(mol_data, geom_params)
     param_headings.append(param_headings[0])
 
-    # Set colour
+    # Set colour for molecules.
     if colour == None:
-        conformer_data['Colour'] = set_conformer_colours(conformer_data, energy_col)
+        mol_data['Colour'] = set_mol_colours(mol_data, energy_col)
     else:
-        conformer_data['Colour'] = colour
+        mol_data['Colour'] = colour
 
     # Plot for each conformer
-    for conf in conformer_data.index:
-        ax.plot(plot_angles, conformer_data.loc[conf][param_headings], label=conf, color=conformer_data.loc[conf]['Colour'])
-        ax.fill(plot_angles, conformer_data.loc[conf][param_headings], color=conformer_data.loc[conf]['Colour'], alpha=0.1)
+    for mol in mol_data.index:
+        ax.plot(plot_angles, mol_data.loc[mol, param_headings], 
+                label=mol, color=mol_data.loc[mol, 'Colour'])
+        ax.fill(plot_angles, mol_data.loc[mol, param_headings], 
+                color=mol_data.loc[mol, 'Colour'], alpha=0.1)
 
     # Set plot attributes
     ax.set_xticks(plot_angles[:-1])
-    ax.set_xticklabels(list(geom_parameters.keys()))
+    ax.set_xticklabels(list(geom_params.keys()))
     ax.set_yticks([])
-    ax.legend(loc="lower right", bbox_to_anchor=(1.0, 1.04), ncol=3, frameon=False, handletextpad=0.1, fontsize=9)
+    ax.legend(loc="lower right", bbox_to_anchor=(1.0, 1.04), ncol=3, 
+              frameon=False, handletextpad=0.1, fontsize=9)
     plt.tight_layout(rect=[0, 0, 1, 0.97])
 
     if save != None:
@@ -504,50 +577,59 @@
     return fig, ax
 
 
-def plot_conf_map(conformer_data, geom_parameters, save=None, colour=None, energy_col=None):
-
-    """Function which plots conformers against several geometric parameters in a linear plot
-
-    Parameters:
-     conformer_data: pandas DataFrame - conformer data
-     geom_parameters: dict - keys:values are column headings to atom indexes defining the parameter
-     save: str - name of image to save plot too (minus .png extension) [deafult: None type]
-     colour: matplotlib cmap colour - colour map to generate path plot colours from [default: None type; if default then a cubehelix colour map is used].
-     energy_col: str - energy column of dataframe to colour by [default: None type]
-
-    Returns:
-     fig, ax - :matplotlib:fig, :matplotlib:ax objects for the plot
-
-    """
-
+def plot_mol_map(mol_data, geom_params, save=None, 
+                  colour=None, energy_col=None):
+    """
+    Plot molecules against several geometric parameters in a linear plot.
+
+    Parameters
+    ----------
+    mol_data:  :pandas:`DataFrame`
+        DataFrame containing molecule results.
+    geom_params : `dict`
+        Key is column heading and value is the atom indexes of the parameter.
+    save : `str`
+        File name to save figure as (minus .png extension). 
+        [deafult: None; no figure is saved]
+    colour : `list of str`
+        Colour list to plot conformers by.
+        [default: None type; uses cubehelix colours].
+    energy_col : ``str``
+        Column header corresponding to quantity to code colours by.
+        [default: None]
+
+    Returns
+    -------
+    fig, ax : :matplotlib:`fig`, :matplotlib:`axes` for the plot.
+
+    """
     fig, ax = plot_setup()
-    num_params = len(geom_parameters.keys())
-    plot_params = list(geom_parameters.keys())
-
-    # Normalise conformer parameters
-    param_headings = normalise_parameters(conformer_data, geom_parameters)
-
-    # Set colour
+    num_params = len(geom_params.keys())
+    plot_params = list(geom_params.keys())
+
+    # Normalise molecule parameters.
+    param_headings = normalise_parameters(mol_data, geom_params)
+
+    # Set colour for molecules.
     if colour == None:
-        conformer_data['Colour'] = set_conformer_colours(conformer_data, energy_col)
+        mol_data['Colour'] = set_mol_colours(mol_data, energy_col)
     else:
-        conformer_data['Colour'] = colour
-
-    # Plot data
-    for cInd, conf in enumerate(conformer_data.index):
-        ax.plot(range(num_params), conformer_data.loc[conf][param_headings], label=conf, color=conformer_data.loc[conf]['Colour'], marker='o', alpha=0.8)
+        mol_data['Colour'] = colour
+
+    # Plot data.
+    for i, mol in enumerate(mol_data.index):
+        ax.plot(range(num_params), mol_data.loc[mol, param_headings], label=mol, 
+                color=mol_data.loc[mol, 'Colour'], marker='o', alpha=0.8)
 
     # Set x and y labels and ticks
     ax.set_xticks(range(num_params))
     ax.set_xticklabels(plot_params, rotation=20, ha='right')
     ax.set_ylim(ymin=0.0, ymax=1.0)
 
-    ax.legend(loc="lower right", bbox_to_anchor=(1.0, 1.04), ncol=3, frameon=False, handletextpad=0.1, fontsize=9)
+    # Set legend.
+    ax.legend(loc="lower right", bbox_to_anchor=(1.0, 1.04), ncol=3, frameon=False, 
+              handletextpad=0.1, fontsize=9)
     plt.tight_layout(rect=[0, 0, 1, 0.97])
-
-    # if energy_col != None:
-    #     ax_cbar = inset_axes(ax, width="50%", height="3%", loc='upper right')
-    #     plt.colorbar(cm.ScalarMappable(cmap=colmap), ax=ax, cax=ax_cbar, orientation="horizontal", ticks=[0, 1], label='$\Delta$G')
 
     if save != None:
         plt.savefig(save + '.png')
