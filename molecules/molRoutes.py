"""Module of routines that use Molecule/MoleculeThermo/ReactionPath objects."""
import sys
import numpy as np
import pandas as pd

import molLego.utilities.analyseGaussLog as glog
import molLego.utilities.geom as geom
import molLego.molecules.molecules as molecules

<<<<<<< HEAD
def construct_mols(system_file):
    """
    Create Molecule or MoleculeThermo object for each molecule in a system conf file.
=======

"""A module of routines that interface with the Molecule classes"""


def construct_mols(system_file):

    """Function which creates Molecule or MoleculeThermo object for each molecule in a system conf file
>>>>>>> 15ff8329

    Parameters:
     system_file: str - name of the system file containing the molecule names/keys and the log files to be parsed
            The file should be formatted:
                mol_key mol_output.log
        Lines can be commented out with a #

    Returns:
     mol_names: list of str - molecule names/keys for each molecule in file [mol_key in system file]
     mols: list of :Molecule:/:MoleculeThermo: objects for each molecule in system file
<<<<<<< HEAD
    
    """
=======
    """

>>>>>>> 15ff8329
    # Read in system conf file
    with open(system_file) as input_file:
        input = input_file.read().splitlines()

    # Initialise variables
    mols, mol_names, mol_files = [], [], []

    # Processes contents of .conf file to a list of mol_names and corresponding mol_files
    for line in input:
        if line[0] != '#':
            mol_names.append(line.split()[0])
            mol_files.append(line.split()[1].split(','))

            # Create Molecule or MoleculeThermo object from the input file(s) in each entry of the .conf file
            mols.append(molecules.init_mol_from_log(mol_files[-1][0]))
            for extra_file in mol_files[-1][1:]:
                extra_mol = molecules.init_mol_from_log(extra_file)
                mols[-1] = sum_mols(mols[-1], extra_mol)

    return mol_names, mols


def mols_to_dataframe(mols, mol_names=None, save=None, min=None):

    """Function which creates a dataframe for all of the molecules and can write to a csv

    Parameters:
     mols: list of Molecule or MoleculeThermo objects - instances for each molecule
     mol_names [optional, default=None]: list - molecule names/keys
     save [optional, default=None]: str - name of file to write dataframe to (without csv extension)
     min [optional, default=None]: str - name of the molecule to calculate all values relative too. If not defined then relative values are calculated w.r.t. lowest value for each quantity.

    Returns:
     molecule_df: pandas dataframe - dataframe of all molecules with realtive quantities calcualted
    """

    # Create a dataframe of molecule attributes depending on object type (Molecule or MoleculeThermo)
    data = []
    for ind, mol in enumerate(mols):
        properties = {'File': mol.file_name, 'E SCF (h)': mol.escf, 'Optimised': mol.optimised}

        if hasattr(mol, 'e'):
            properties.update({'E': mol.e, 'H': mol.h, 'G': mol.g, 'S': mol.s, 'ZPE': mol.zpe})
            quantity = ['E', 'H', 'G']
        else:
            quantity = ['E SCF']
            properties.update({'E SCF': mol.escf*2625.5})
        data.append(properties)

        if hasattr(mol, 'parameters'):
            properties.update(mol.parameters)
    if mol_names == None:
        mol_names = []
        [mol_names.append(mol.file_name.split('/')[-1][:-4]) for mol in mols]
        molecule_df = pd.DataFrame(data)
    molecule_df = pd.DataFrame(data, index=mol_names)

    # Calculate the relative thermodynamic quantities
    molecule_df = calc_relative(molecule_df, quantities=quantity, min=min)

    # Writes dataframe to file if filename provided
    if save != None:
        molecule_df.to_csv(save + '.csv')
    return molecule_df


def parse_tracked_params(system_file):

    """Function which parses any additional parameters to be tracked from an input file

        Input:
         system_file: str - name of input .txt file which contains any additional parameters to be tracked across the scan [indexes are expected to be the gaussian indexes]

         Format of input file:
             param_name (atom_types) atom1_ind atom2_ind [atom3_ind atom4_ind]
             E.g. OPSC 3 1 2 7

        Returns:
         tracked_params: dict:
                         key: str - param_name
                         value: list of ints - [atom_indexes]
    """

    # Initialise empty dict for params
    tracked_params = {}
    # Parse in file and seperate the indexes from the parameter ID and save as an entry to the dict
    with open(system_file, 'r') as infile:
        for el in infile:
            param = el.strip().split(' ')
            indexes = [int(ind)-1 for ind in param[1:]]
            tracked_params[param[0]] = indexes
    return tracked_params


def init_scan(*args, tracked_params=None):

    """Function that generates a list of molecule objects from a scan file

    Parameters:
     args: str - gaussian log files of scan results
     tracked_params: [optional] str - file with tracked parameters in (gaussian indexes)

    Returns:
     scan_molecules: List of Molecule objects for each step of scan
    """

    # Inititalise variables
    scan_molecules = []

    # Parse in tracked parameters if set
    if tracked_params != None:
        parameters = parse_tracked_params(tracked_params)
    else:
        parameters = {}

    for i, input_file in enumerate(args):

        # Initialise gaussian log file object
        scan_file = glog.GaussianLog(input_file)

        # Get scan info - depending if rigid or relaxed scan
        if scan_file.job_type == 'scan_relaxed':
            scan_info = scan_file.get_scan_info()
            # Set scan parameter in parameters dict and range of opt steps in file
            parameters[scan_info['param_key']] = scan_info['atom_inds']
            opt_steps = list(range(1, scan_info['num_steps']+2))
        else:
            # If rigid scan then needs more processing as potentially has mutltiple scan parameters
            scan_info = scan_file.get_rigid_scan_info()
            total_scan_steps = 1
            # Set scan parameters in parameters dict and range of opt steps in file
            for scan_parameter in list(scan_info.values()):
                parameters[scan_parameter['param_key']] = scan_parameter['atom_inds']
                total_scan_steps *= (scan_parameter['num_steps'] + 1)
            opt_steps = list(range(1, total_scan_steps+1))

        scan_molecules += molecules.init_mol_from_log(input_file, opt_steps=opt_steps, parameters=parameters)

    return scan_molecules, scan_info


def calc_relative(mols_data_full, mols_to_plot=None, quantities=None, min=None):

    """Function to process a dataframe of molecules to plot and calculates relative E SCF (kJ/mol) or Relative E/G/H if thermodynamic properties given

        Parameters:
         mols_data_full: pandas DataFrame - full dataframe for molecules
         mols_to_plot: List of str [optional, default=None] - names (.log file) of conformers to plot from the dataFile
         quantities: list of str [optional, default=None] - The quantitity/ies to plot (str should match dataframe heading). If None, sets to either E, H, G if thermodynamic data or E SCF if not
         min: str [optional, default=None] - index of moelcule to be treated as zero reference

        Returns:
         mols_data: pandas DataFrame - dataframe of the molecules to plot with relative (E SCF)/(E/G/H) columns for plotting
    """

    # Subset amount of data frame to plot
    if mols_to_plot != None:
        mols_data = mols_data_full.reindex(mols_to_plot)
    else:
        mols_data = mols_data_full

    # Calculate relative and normalised quantities
    if quantities == None:
        if 'G' in list(mols_data.columns):
            quantities = ['E', 'H', 'G']
        else:
            quantities = ['E SCF']
    for q in quantities:
        if min != None:
            zero = mols_data[q][min]
        else:
            zero = mols_data[q].min()
        mols_data['Relative '+q] = mols_data[q] - zero

    return mols_data


def sum_mols(*args):

    """Function that adds two molecules together to creat a new one, e.g. for a reactant or product set

    Parameters:
     args: Molecule objects - the molecules to be added

    Returns:
     new_mol - ::class:: object for a molecule

    """

    # Set sums for quantities and empty lists.
    escf_sum = 0.0
    atom_list, log_files = [], []
    optimised = True
    thermo = False

    # Check if Molecue/MoleculeThermo object for summing thermo properties or not.
    if hasattr(args[0], 'e'):
        thermo = True
        # Thermo sums in order of e, h, g, s, zpe - should proabbly make as dict for consistency with other methods.
        thermo_sums = [0.0, 0.0, 0.0, 0.0, 0.0]

    # Add values for each molecule to quantity sums
    for mol in args:

        # Combine shared Molecue/MoleculeThermo properties of logfile, atom ids and SCF energy.
        log_files.append(mol.file_name)
        atom_list.append(mol.atom_ids)
        escf_sum += mol.escf

        # Check if molecules are optimised
        if mol.optimised == False:
            optimised = False
            print('Warning, one molecule in complex is not optimised')

        # Sum thermodynamic values if present.
        if thermo == True:
            try:
                for i, thermo_val in enumerate([mol.e, mol.h, mol.g, mol.s, mol.zpe]):
                    thermo_sums[i] += thermo_val
            except AttributeError:
                print('Molecule does not have correct thermodynamic values to be summed')

    # Change logfile list.
    log_files = ','.join(map(str, log_files))

    # Instantiate molecule class with summed values - not sure if summing ZPE is physical.
    if thermo == True:
        new_mol = molecules.MoleculeThermo(log_files, mol_energy=escf_sum, mol_geom=None, atom_ids=atom_list, optimised=optimised, e=thermo_sums[0], h=thermo_sums[1], g=thermo_sums[2], s=thermo_sums[3])
    else:
        new_mol = molecules.Molecule(log_files, mol_energy=escf_sum, mol_geom=None, atom_ids=atom_list, optimised=optimised,)

    return new_mol

<<<<<<< HEAD
=======

def construct_reaction_path(system_file, mol_names=None):

    """Function that constructs connected reaction paths for a reaction from a .conf file

    Parameters:
     system_file: str - name of the conf file containing the reaction files, names and connectivities for each step in the reaction
     mol_names: list of str - [optional; default: None], identifiers for each of the molecules/reaction steps

    Returns:
     path_list: nested list - list of each seperate path in the reaction
    """

    # Read in system file
    with open(system_file) as file:
        input = file.read().splitlines()

    # Parse mol_names from system file if not already created
    if mol_names == None:
        mol_names = []
        for line in input:
            if line[0] != '#':
                mol_names.append(line.split()[0])

    # Set neighbour list from system file
    branches = 1
    num_steps = 0
    step_neighbours = []
    for line in input:
        if line[0] != '#':
            if len(line.split()) > 2:
                step_neighbours.append(line.split()[2].split(','))
                branches += len(step_neighbours[-1]) - 1
            else:
                step_neighbours.append([])
            num_steps += 1

    # Set adjacency matrix
    adjacency = np.zeros((num_steps, num_steps))
    for node, edge_set in enumerate(step_neighbours):
        for edge in edge_set:
            adjacency[node, mol_names.index(edge)] = 1

    # Calculate path list from adjacency
    path_list = []
    reactant_nodes = np.nonzero(np.sum(adjacency, axis=0) == 0)[0]
    for r_node in reactant_nodes:
        path_list.append(track_reaction_path(r_node, adjacency))

    return path_list


def track_reaction_path(current_step, adjacency, current_path=[]):
    """Function that constructs a branch of a connected reaction path and used by construct_reaction_path to compile full raction pathways that may overlap

    Parameters:
     current_step: int - index of the molecule that the current step of the pathway is up to
     adjacency: np array - connecitivty matrix where entries are 1 for connected points on a reaction path and 0 for unconnected points

    Returns:
     paths: nested list - lists of all reaction paths by the index of the molecule

    """
    current_path = current_path + [current_step]
    if np.count_nonzero(adjacency[current_step,:]) == 0:
        return current_path

    paths = []
    next_path = np.nonzero(adjacency[current_step,:])[0]
    for path in next_path:
        next_step = track_reaction_path(path, adjacency, current_path)
        for step in next_step:
            paths.append(step)
    return paths


def reaction_profile_to_dataframe(reaction_profile, save=None, path_min=None):
    """
    Create a reaction profile DataFrame and optionally saves it to a csv file.

    Parameters:
     reaction_profile: list of ReactionPath objects - reaction path objects for each reaction pathway
     save: None/str - [optional, default:None] if provided then the name of the csv to save the dataframe too
     min: str - [optional, default:None] the identifier of the molecule to calcualte the relative values as a minimum too

    Returns:
     reaction_profile_data: pd DataFrame - dataframe of the steps in each of the reaction pathways
   
    """
    reaction_profile_data = pd.DataFrame()

    # Process path minimum input to allow for a minimun for each reaction path to be specified
    if path_min == None:
        path_min = [None]*len(reaction_profile)
    else:
        if type(path_min) != list:
            path_min = [path_min]*len(reaction_profile)
    ## want to add ability to give just a couple of arguments and be able to construct the list with None for others?

    # For each reaction path create dataframe then append additional columns
    for i, reaction_path in enumerate(reaction_profile):
        rpath_data = mols_to_dataframe(reaction_path.reac_steps, reaction_path.reac_step_names, min=path_min[i])
        rpath_data['Reaction coordinate'] = reaction_path.reac_coord
        rpath_data['Reaction path'] = [i]*len(reaction_path.reac_step_names)

        reaction_profile_data = reaction_profile_data.append(rpath_data)


    # Writes dataframe to file if filename provided
    if save != None:
        reaction_profile_data.to_csv(save + '.csv')

    return reaction_profile_data


>>>>>>> 15ff8329
def process_input_file(input_file):
    """
    Process an input file to Molecule Objects and/or a DataFrame.
    
    If a .conf file is given the Molecule objects are processed for each entry in the .conf file.
    If a .csv file then the information is parsed directly into a moleucle DataFrame.
    
    Parameters
    ----------
    input_file: `str`
        File name with file type of: .conf or .csv

    Returns
    -------
    mol_df: pandas DataFrame`
        Molecule information and properties.
    molecules: `list of Molecule object`
        Molecule objects for each entry line in .conf file.
        [Only returned if input file type is conf.
    
    """
    # Retrieve file type for input file.
    file_type = str(input_file.split('.')[-1])

    # Process conf file, creating Molecule objects and a DataFrame.
    if file_type == 'conf':
        mol_names, molecules = construct_mols(input_file)
        mol_df = mols_to_dataframe(molecules, mol_names=mol_names)
        return mol_df, molecules

    # Parse in existing dataframe and set first column (mol_names) as index.
    elif file_type == 'csv':
        mol_df = pd.read_csv(input_file, index_col=0)
        return mol_df

    # Raise exception if file type is not recognised.
    else:
        raise Exception('File extension not recognised (should be .conf or .csv)')<|MERGE_RESOLUTION|>--- conflicted
+++ resolved
@@ -7,19 +7,9 @@
 import molLego.utilities.geom as geom
 import molLego.molecules.molecules as molecules
 
-<<<<<<< HEAD
 def construct_mols(system_file):
     """
     Create Molecule or MoleculeThermo object for each molecule in a system conf file.
-=======
-
-"""A module of routines that interface with the Molecule classes"""
-
-
-def construct_mols(system_file):
-
-    """Function which creates Molecule or MoleculeThermo object for each molecule in a system conf file
->>>>>>> 15ff8329
 
     Parameters:
      system_file: str - name of the system file containing the molecule names/keys and the log files to be parsed
@@ -30,13 +20,8 @@
     Returns:
      mol_names: list of str - molecule names/keys for each molecule in file [mol_key in system file]
      mols: list of :Molecule:/:MoleculeThermo: objects for each molecule in system file
-<<<<<<< HEAD
-    
-    """
-=======
-    """
-
->>>>>>> 15ff8329
+    
+    """
     # Read in system conf file
     with open(system_file) as input_file:
         input = input_file.read().splitlines()
@@ -57,7 +42,6 @@
                 mols[-1] = sum_mols(mols[-1], extra_mol)
 
     return mol_names, mols
-
 
 def mols_to_dataframe(mols, mol_names=None, save=None, min=None):
 
@@ -270,124 +254,6 @@
 
     return new_mol
 
-<<<<<<< HEAD
-=======
-
-def construct_reaction_path(system_file, mol_names=None):
-
-    """Function that constructs connected reaction paths for a reaction from a .conf file
-
-    Parameters:
-     system_file: str - name of the conf file containing the reaction files, names and connectivities for each step in the reaction
-     mol_names: list of str - [optional; default: None], identifiers for each of the molecules/reaction steps
-
-    Returns:
-     path_list: nested list - list of each seperate path in the reaction
-    """
-
-    # Read in system file
-    with open(system_file) as file:
-        input = file.read().splitlines()
-
-    # Parse mol_names from system file if not already created
-    if mol_names == None:
-        mol_names = []
-        for line in input:
-            if line[0] != '#':
-                mol_names.append(line.split()[0])
-
-    # Set neighbour list from system file
-    branches = 1
-    num_steps = 0
-    step_neighbours = []
-    for line in input:
-        if line[0] != '#':
-            if len(line.split()) > 2:
-                step_neighbours.append(line.split()[2].split(','))
-                branches += len(step_neighbours[-1]) - 1
-            else:
-                step_neighbours.append([])
-            num_steps += 1
-
-    # Set adjacency matrix
-    adjacency = np.zeros((num_steps, num_steps))
-    for node, edge_set in enumerate(step_neighbours):
-        for edge in edge_set:
-            adjacency[node, mol_names.index(edge)] = 1
-
-    # Calculate path list from adjacency
-    path_list = []
-    reactant_nodes = np.nonzero(np.sum(adjacency, axis=0) == 0)[0]
-    for r_node in reactant_nodes:
-        path_list.append(track_reaction_path(r_node, adjacency))
-
-    return path_list
-
-
-def track_reaction_path(current_step, adjacency, current_path=[]):
-    """Function that constructs a branch of a connected reaction path and used by construct_reaction_path to compile full raction pathways that may overlap
-
-    Parameters:
-     current_step: int - index of the molecule that the current step of the pathway is up to
-     adjacency: np array - connecitivty matrix where entries are 1 for connected points on a reaction path and 0 for unconnected points
-
-    Returns:
-     paths: nested list - lists of all reaction paths by the index of the molecule
-
-    """
-    current_path = current_path + [current_step]
-    if np.count_nonzero(adjacency[current_step,:]) == 0:
-        return current_path
-
-    paths = []
-    next_path = np.nonzero(adjacency[current_step,:])[0]
-    for path in next_path:
-        next_step = track_reaction_path(path, adjacency, current_path)
-        for step in next_step:
-            paths.append(step)
-    return paths
-
-
-def reaction_profile_to_dataframe(reaction_profile, save=None, path_min=None):
-    """
-    Create a reaction profile DataFrame and optionally saves it to a csv file.
-
-    Parameters:
-     reaction_profile: list of ReactionPath objects - reaction path objects for each reaction pathway
-     save: None/str - [optional, default:None] if provided then the name of the csv to save the dataframe too
-     min: str - [optional, default:None] the identifier of the molecule to calcualte the relative values as a minimum too
-
-    Returns:
-     reaction_profile_data: pd DataFrame - dataframe of the steps in each of the reaction pathways
-   
-    """
-    reaction_profile_data = pd.DataFrame()
-
-    # Process path minimum input to allow for a minimun for each reaction path to be specified
-    if path_min == None:
-        path_min = [None]*len(reaction_profile)
-    else:
-        if type(path_min) != list:
-            path_min = [path_min]*len(reaction_profile)
-    ## want to add ability to give just a couple of arguments and be able to construct the list with None for others?
-
-    # For each reaction path create dataframe then append additional columns
-    for i, reaction_path in enumerate(reaction_profile):
-        rpath_data = mols_to_dataframe(reaction_path.reac_steps, reaction_path.reac_step_names, min=path_min[i])
-        rpath_data['Reaction coordinate'] = reaction_path.reac_coord
-        rpath_data['Reaction path'] = [i]*len(reaction_path.reac_step_names)
-
-        reaction_profile_data = reaction_profile_data.append(rpath_data)
-
-
-    # Writes dataframe to file if filename provided
-    if save != None:
-        reaction_profile_data.to_csv(save + '.csv')
-
-    return reaction_profile_data
-
-
->>>>>>> 15ff8329
 def process_input_file(input_file):
     """
     Process an input file to Molecule Objects and/or a DataFrame.
