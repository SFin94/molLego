--- conflicted
+++ resolved
@@ -31,26 +31,15 @@
         self.charge = charge
 
     def set_parameters(self, parameters, gauss_index=False):
-<<<<<<< HEAD
         """
         Class method to set dict of parameters as additional attribute
-=======
-
-        """Class method to set dict of parameters as additional attribute
->>>>>>> 15ff8329
         Sets class attributes:
          parameters: :class:`dict` - key is the parameter key and the value is the calculated parameter value from the molecules geometry
 
         Parameters:
          parameters: dict - parameter key (atoms): parameter atom indexes; by default should be pythonic index
-<<<<<<< HEAD
          gauss_index: bool - flag that can be set to True if parameters are given as gaussian indexes (start at 1) and not pythonic indexes (start at 0) 
         """
-=======
-         gauss_index: bool - flag that can be set to True if parameters are given as gaussian indexes (start at 1) and not pythonic indexes (start at 0)
-        """
-
->>>>>>> 15ff8329
         param_keys = list(parameters.keys())
 
         # If gaussian indexes then transform to python index
@@ -140,20 +129,6 @@
         self.g = g
         self.s = s
 
-<<<<<<< HEAD
-=======
-class ReactionPath():
-
-    """Class attributes:
-
-        reac_steps: :class:`MoleculeThermo objects` - molecule for each step of the reaction profile
-        reac_step_names: :class:`list` - str identifiers for each reaction step in the profile
-        reac_coord: :class:`` - floats between 0 and 1 of the reaction coordinate for each step
-         NB: This can either be calculated assuming equal spacing or passed explicitly
-     """
-
-    def __init__(self, molecules, step_names, reac_coord=None):
->>>>>>> 15ff8329
 
 def init_mol_from_log(logfile, opt_steps=None, parameters=None):
 
@@ -185,17 +160,12 @@
         try:
             # Process dict of thermochemistry results to pass ZPE, thermally corrected E, H, G and TS to init
             molecule = MoleculeThermo(job.file_name, mol['energy'], mol['geom'], job.atom_ids, mol['opt'], zpe=mol['thermo']['ZPE'], e=mol['thermo']['E'], h=mol['thermo']['H'], g=mol['thermo']['G'], s=mol['thermo']['S'])
-<<<<<<< HEAD
-        except:
-            molecule = Molecule(job.file_name, mol_energy=mol['energy'], mol_geom=mol['geom'], atom_ids=job.atom_ids, optimised=mol['opt'])
-=======
         else:
             # Check if opt set or not
             if job.spe == False:
                 molecule = Molecule(job.file_name, mol_energy=mol['energy'], mol_geom=mol['geom'], atom_ids=job.atom_ids, optimised=mol['opt'])
             else:
                 molecule = Molecule(job.file_name, mol_energy=mol['energy'], mol_geom=mol['geom'], atom_ids=job.atom_ids)
->>>>>>> 15ff8329
 
         # Set parameters for each molecule if given
         if parameters != None:
@@ -257,75 +227,3 @@
 
     return molecule
 
-
-<<<<<<< HEAD
-=======
-def init_reaction_profile(reac_step_names, reac_steps, paths):
-
-    """Function that initiates a ReactionProfile object for a reaction path
-
-    Parameters:
-     reac_step_names: list - str identifiers of the unique steps on the reaction profile
-     reac_steps: list - MoleculeThermo objects of the unique steps on the reaction profile
-     paths: nested list - indexes of the steps making up each reaction path in the profile
-
-    Returns:
-     reaction_profile: list of :class:objects -  List of ReactionPath objects containing the molecules in the path
-    """
-
-    # Inititalise variables
-    reaction_profile = []
-
-    # For each reaction path create a ReactionProfile object and append each object to a list of all paths for the reaction profile
-    for reaction_path in paths:
-
-        # Set initial reaction path variables for the starting molecule on the path (the reactant)
-        reactants_node = reaction_path[0]
-        path_molecules = [reac_steps[reactants_node]]
-        path_names = [reac_step_names[reactants_node]]
-
-        # For each seperate path create a ReactionPath object
-        for path_step in reaction_path[1:]:
-            if path_step == reactants_node:
-                reaction_profile.append(ReactionPath(path_molecules, path_names))
-                path_molecules = []
-                path_names = []
-            path_molecules.append(reac_steps[path_step])
-            path_names.append(reac_step_names[path_step])
-        reaction_profile.append(ReactionPath(path_molecules, path_names))
-
-    return reaction_profile
-
-
->>>>>>> 15ff8329
-# def initMolFromDF(data_file, geom=False, optStep=1):
-
-#     """Function that initiates a molecule or moleculeThermo object from a prexisting data file
-#     Parameters:
-#      datafile: str - name of the gaussian log file
-#      type: str - whether a molecule or moleculeThermo object is to be created
-
-#     Returns:
-#      molecule: :class:object for a molecule
-#     """
-
-#     raw_data_frame = pd.read_csv(df_file)
-#     log_file = raw_data_frame['File']
-#     mol_energy = raw_data_frame['E SCF (h)']
-
-#     # Parse all properties from gaussian log file - currently don't set optstep or mp2
-#     if geom == True:
-#         molGeom, optimised = glog.pullMolecule(logfile, target='geom', optStep=optStep)
-#         atomIDs = glog.pullAtomIDs(logfile)
-#     else:
-#         molGeom = None
-#         atomIDs = None
-
-#     """order of thermo"""
-#     if type != 'molecule':
-#         thermo = rawDataFrame['E'], rawDataFrame['H'], rawDataFrame['G'], rawDataFrame['S'], rawDataFrame['ZPE']
-#         molecule = MoleculeThermo(logfile, molEnergy, molGeom, atomIDs, thermo)
-#     else:
-#         molecule = Molecule(logfile, molEnergy, molGeom, atomIDs)
-
-#     return molecule